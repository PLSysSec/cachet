--- conflicted
+++ resolved
@@ -14,14 +14,9 @@
 // Boogie.
 type #Bool = bool;
 
-<<<<<<< HEAD
 type #Int8   = bv8;
 type #UInt8  = bv8;
 type #Int16  = bv16;
-=======
-type #UInt8 = bv8;
-type #Int8 = bv8;
->>>>>>> f7909a99
 type #UInt16 = bv16;
 type #Int32  = bv32;
 type #UInt32 = bv32;
@@ -31,7 +26,6 @@
 
 // Documentation on the available built-in functions can be found at:
 // https://boogie-docs.readthedocs.io/en/latest/LangRef.html#other-operators
-<<<<<<< HEAD
  
 function {:bvbuiltin "(_ sign_extend 8   )"}         #Int8^to#Int16   (n: #Int8):   #Int16;
 function {:bvbuiltin "(_ sign_extend 24  )"}         #Int8^to#Int32   (n: #Int8):   #Int32;
@@ -245,7 +239,7 @@
 function {:bvbuiltin "bvuge"}      #UInt64^gte   (a: #UInt64, y: #UInt64): #Bool;
 function {:bvbuiltin "bvult"}      #UInt64^lt    (a: #UInt64, y: #UInt64): #Bool;
 function {:bvbuiltin "bvugt"}      #UInt64^gt    (a: #UInt64, y: #UInt64): #Bool;
-function {:bvbuiltin "bvnot"}      #UInt64^bitNot(x: #UInt32):             #UInt32;
+function {:bvbuiltin "bvnot"}      #UInt64^bitNot(x: #UInt64):             #UInt32;
 function {:bvbuiltin "bvor"}       #UInt64^bitOr (a: #UInt64, y: #UInt64): #UInt64;
 function {:bvbuiltin "bvand"}      #UInt64^bitAnd(a: #UInt64, y: #UInt64): #UInt64;
 function {:bvbuiltin "bvxor"}      #UInt64^xor   (a: #UInt64, y: #UInt64): #UInt64;
@@ -262,238 +256,6 @@
 function {:bvbuiltin "fp.geq"}     #Double^gte   (x: #Double, y: #Double): #Bool;
 function {:bvbuiltin "fp.lt"}      #Double^lt    (x: #Double, y: #Double): #Bool;
 function {:bvbuiltin "fp.gt"}      #Double^gt    (x: #Double, y: #Double): #Bool;
-=======
-
-// Conversions to and from double
-function {:builtin "(_ fp.to_sbv 64) RNE"}  #Double^to#Int64 (n: #Double): #Int64;
-function {:builtin "(_ fp.to_sbv 32) RNE"}  #Double^to#Int32 (n: #Double): #Int32;
-function {:builtin "(_ fp.to_sbv 16) RNE"}  #Double^to#Int16 (n: #Double): #Int16;
-function {:builtin "(_ fp.to_sbv 8) RNE"}   #Double^to#Int8 (n: #Double): #Int8;
-function {:builtin "(_ fp.to_ubv 64) RNE"}  #Double^to#UInt64 (n: #Double): #UInt64;
-function {:builtin "(_ fp.to_ubv 32) RNE"}  #Double^to#UInt32 (n: #Double): #UInt32;
-function {:builtin "(_ fp.to_ubv 16) RNE"}  #Double^to#UInt16 (n: #Double): #UInt16;
-function {:builtin "(_ fp.to_ubv 8) RNE"}   #Double^to#UInt8 (n: #Double): #UInt8;
-
-
-function {:bvbuiltin "(_ extract 7 0)"}    #Int64^to#Int8 (n: #Int64): #Int8;
-function {:bvbuiltin "(_ extract 7 0)"}    #Int64^to#UInt8(n: #Int64): #UInt8;
-function {:bvbuiltin "(_ extract 15 0)"}   #Int64^to#Int16 (n: #Int64): #Int16;
-function {:bvbuiltin "(_ extract 15 0)"}   #Int64^to#UInt16(n: #Int64): #UInt16;
-function {:bvbuiltin "(_ extract 31 0)"}   #Int64^to#Int32 (n: #Int64): #Int32;
-function {:bvbuiltin "(_ extract 31 0)"}   #Int64^to#UInt32(n: #Int64): #UInt32;
-function                                   #Int64^to#UInt64(n: #Int64): #UInt64 { n }
-function {:builtin "(_ to_fp 11 53) RNE"}  #Int64^to#Double(n: #Int64): #Double;
-
-function {:bvbuiltin "(_ extract 7 0)"}    #Int32^to#Int8 (n: #Int32): #Int8;
-function {:bvbuiltin "(_ extract 7 0)"}    #Int32^to#UInt8(n: #Int32): #UInt8;
-function {:bvbuiltin "(_ extract 15 0)"}   #Int32^to#Int16 (n: #Int32): #Int16;
-function {:bvbuiltin "(_ extract 15 0)"}   #Int32^to#UInt16(n: #Int32): #UInt16;
-function                                   #Int32^to#UInt32(n: #Int32): #UInt32 { n }
-function {:bvbuiltin "(_ sign_extend 32)"} #Int32^to#Int64 (n: #Int32): #Int64;
-function {:bvbuiltin "(_ sign_extend 32)"} #Int32^to#UInt64(n: #Int32): #UInt64;
-function {:builtin "(_ to_fp 11 53) RNE"}  #Int32^to#Double(n: #Int32): #Double;
-
-function {:bvbuiltin "(_ extract 7 0)"}    #Int16^to#Int8 (n: #Int16): #Int8;
-function {:bvbuiltin "(_ extract 7 0)"}    #Int16^to#UInt8(n: #Int16): #UInt8;
-function                                   #Int16^to#UInt16(n: #Int16): #UInt16 { n }
-function {:bvbuiltin "(_ sign_extend 16)"} #Int16^to#Int32 (n: #Int16): #Int32;
-function {:bvbuiltin "(_ sign_extend 16)"} #Int16^to#UInt32(n: #Int16): #UInt32;
-function {:bvbuiltin "(_ sign_extend 48)"} #Int16^to#Int64 (n: #Int16): #Int64;
-function {:bvbuiltin "(_ sign_extend 48)"} #Int16^to#UInt64(n: #Int16): #UInt64;
-function {:builtin "(_ to_fp 11 53) RNE"}  #Int16^to#Double(n: #Int16): #Double;
-
-function {:bvbuiltin "(_ extract 7 0)"}    #UInt16^to#Int8 (n: #UInt16): #Int8;
-function {:bvbuiltin "(_ extract 7 0)"}    #UInt16^to#UInt8(n: #UInt16): #UInt8;
-function                                   #UInt16^to#Int16 (n: #UInt16): #UInt16 { n }
-function {:bvbuiltin "(_ zero_extend 16)"} #UInt16^to#Int32 (n: #UInt16): #Int32;
-function {:bvbuiltin "(_ zero_extend 16)"} #UInt16^to#UInt32(n: #UInt16): #UInt32;
-function {:bvbuiltin "(_ zero_extend 48)"} #UInt16^to#Int64 (n: #UInt16): #Int64;
-function {:bvbuiltin "(_ zero_extend 48)"} #UInt16^to#UInt64(n: #UInt16): #UInt64;
-function {:builtin "(_ to_fp_unsigned 11 53) RNE"}  #UInt16^to#Double(n: #UInt16): #Double;
-
-function {:bvbuiltin "(_ extract 7 0)"}    #UInt32^to#Int8 (n: #UInt32): #Int8;
-function {:bvbuiltin "(_ extract 7 0)"}    #UInt32^to#UInt8(n: #UInt32): #UInt8;
-function {:bvbuiltin "(_ extract 15 0)"}   #UInt32^to#Int16 (n: #UInt32): #Int16;
-function {:bvbuiltin "(_ extract 15 0)"}   #UInt32^to#UInt16(n: #UInt32): #UInt16;
-function                                   #UInt32^to#Int32 (n: #UInt32): #Int32 { n }
-function {:bvbuiltin "(_ zero_extend 32)"} #UInt32^to#Int64 (n: #UInt32): #Int64;
-function {:bvbuiltin "(_ zero_extend 32)"} #UInt32^to#UInt64(n: #UInt32): #UInt64;
-function {:builtin "(_ to_fp_unsigned 11 53) RNE"}  #UInt32^to#Double(n: #UInt32): #Double;
-
-function {:bvbuiltin "(_ extract 7 0)"}    #UInt64^to#Int8 (n: #UInt64): #Int8;
-function {:bvbuiltin "(_ extract 7 0)"}    #UInt64^to#UInt8(n: #UInt64): #UInt8;
-function {:bvbuiltin "(_ extract 15 0)"}   #UInt64^to#Int16 (n: #UInt64): #Int16;
-function {:bvbuiltin "(_ extract 15 0)"}   #UInt64^to#UInt16(n: #UInt64): #UInt16;
-function {:bvbuiltin "(_ extract 31 0)"}   #UInt64^to#Int32 (n: #UInt64): #Int32;
-function {:bvbuiltin "(_ extract 31 0)"}   #UInt64^to#UInt32(n: #UInt64): #UInt32;
-function                                   #UInt64^to#Int64 (n: #UInt64): #Int64 { n }
-function {:builtin "(_ to_fp_unsigned 11 53) RNE"}  #UInt64^to#Double(n: #UInt64): #Double;
-
-function                                   #Int8^to#UInt8(n: #Int8): #UInt8 { n }
-function {:bvbuiltin "(_ sign_extend 8)"}  #Int8^to#Int16 (n: #Int8): #Int16;
-function {:bvbuiltin "(_ sign_extend 8)"}  #Int8^to#UInt16(n: #Int8): #UInt16;
-function {:bvbuiltin "(_ sign_extend 24)"} #Int8^to#Int32 (n: #Int8): #Int32;
-function {:bvbuiltin "(_ sign_extend 24)"} #Int8^to#UInt32(n: #Int8): #UInt32;
-function {:bvbuiltin "(_ sign_extend 56)"} #Int8^to#Int64 (n: #Int8): #Int64;
-function {:bvbuiltin "(_ sign_extend 56)"} #Int8^to#UInt64(n: #Int8): #UInt64;
-function {:builtin "(_ to_fp 11 53) RNE"}  #Int8^to#Double(n: #Int8): #Double;
-
-function                                   #UInt8^to#Int8 (n: #UInt8): #UInt8 { n }
-function {:bvbuiltin "(_ zero_extend 8)"}  #UInt8^to#Int16 (n: #UInt8): #Int16;
-function {:bvbuiltin "(_ zero_extend 8)"}  #UInt8^to#UInt16(n: #UInt8): #UInt16;
-function {:bvbuiltin "(_ zero_extend 24)"} #UInt8^to#Int32 (n: #UInt8): #Int32;
-function {:bvbuiltin "(_ zero_extend 24)"} #UInt8^to#UInt32(n: #UInt8): #UInt32;
-function {:bvbuiltin "(_ zero_extend 56)"} #UInt8^to#Int64 (n: #UInt8): #Int64;
-function {:bvbuiltin "(_ zero_extend 56)"} #UInt8^to#UInt64(n: #UInt8): #UInt64;
-function {:builtin "(_ to_fp_unsigned 11 53) RNE"}  #UInt8^to#Double(n: #UInt8): #Double;
-
-function {:bvbuiltin "bvneg"} #Int32^negate(n: #Int32): #Int32;
-function {:bvbuiltin "bvadd"} #Int32^add(x: #Int32, y: #Int32): #Int32;
-function {:bvbuiltin "bvsub"} #Int32^sub(x: #Int32, y: #Int32): #Int32;
-function {:bvbuiltin "bvmul"} #Int32^mul(x: #Int32, y: #Int32): #Int32;
-function {:bvbuiltin "bvsdiv"} #Int32^div(x: #Int32, y: #Int32): #Int32;
-function {:bvbuiltin "bvsrem"} #Int32^mod(x: #Int32, y: #Int32): #Int32;
-function {:bvbuiltin "bvsle"} #Int32^lte(a: #Int32, y: #Int32): #Bool;
-function {:bvbuiltin "bvsge"} #Int32^gte(a: #Int32, y: #Int32): #Bool;
-function {:bvbuiltin "bvslt"} #Int32^lt(a: #Int32, y: #Int32): #Bool;
-function {:bvbuiltin "bvsgt"} #Int32^gt(a: #Int32, y: #Int32): #Bool;
-function {:bvbuiltin "bvnot"} #Int32^bitNot(x: #Int32): #Int32;
-function {:bvbuiltin "bvor"} #Int32^bitOr(a: #Int32, y: #Int32): #Int32;
-function {:bvbuiltin "bvand"} #Int32^bitAnd(a: #Int32, y: #Int32): #Int32;
-function {:bvbuiltin "bvxor"} #Int32^xor(a: #Int32, y: #Int32): #Int32;
-function {:bvbuiltin "bvshl"} #Int32^shl(a: #Int32, y: #Int32): #Int32;
-function {:bvbuiltin "bvlshr"} #Int32^shr(a: #Int32, y: #Int32): #Int32;
-
-function {:bvbuiltin "fp.neg"} #Double^negate(n: #Double): #Double;
-function {:bvbuiltin "fp.add RNE"} #Double^add(x: #Double, y: #Double): #Double;
-function {:bvbuiltin "fp.sub RNE"} #Double^sub(x: #Double, y: #Double): #Double;
-function {:bvbuiltin "fp.mul RNE"} #Double^mul(x: #Double, y: #Double): #Double;
-function {:bvbuiltin "fp.div RNE"} #Double^div(x: #Double, y: #Double): #Double;
-function {:bvbuiltin "fp.eq"} #Double^eq(x: #Double, y: #Double): #Bool;
-function {:bvbuiltin "fp.leq"} #Double^lte(x: #Double, y: #Double): #Bool;
-function {:bvbuiltin "fp.geq"} #Double^gte(x: #Double, y: #Double): #Bool;
-function {:bvbuiltin "fp.lt"} #Double^lt(x: #Double, y: #Double): #Bool;
-function {:bvbuiltin "fp.gt"} #Double^gt(x: #Double, y: #Double): #Bool;
-
-function {:bvbuiltin "bvneg"} #Int64^negate(n: #Int64): #Int64;
-function {:bvbuiltin "bvadd"} #Int64^add(x: #Int64, y: #Int64): #Int64;
-function {:bvbuiltin "bvsub"} #Int64^sub(x: #Int64, y: #Int64): #Int64;
-function {:bvbuiltin "bvmul"} #Int64^mul(x: #Int64, y: #Int64): #Int64;
-function {:bvbuiltin "bvsdiv"} #Int64^div(x: #Int64, y: #Int64): #Int64;
-function {:bvbuiltin "bvsrem"} #Int64^mod(x: #Int64, y: #Int64): #Int64;
-function {:bvbuiltin "bvsle"} #Int64^lte(a: #Int64, y: #Int64): #Bool;
-function {:bvbuiltin "bvsge"} #Int64^gte(a: #Int64, y: #Int64): #Bool;
-function {:bvbuiltin "bvslt"} #Int64^lt(a: #Int64, y: #Int64): #Bool;
-function {:bvbuiltin "bvsgt"} #Int64^gt(a: #Int64, y: #Int64): #Bool;
-function {:bvbuiltin "bvnot"} #Int64^bitNot(x: #Int64): #Int64;
-function {:bvbuiltin "bvor"} #Int64^bitOr(a: #Int64, y: #Int64): #Int64;
-function {:bvbuiltin "bvand"} #Int64^bitAnd(a: #Int64, y: #Int64): #Int64;
-function {:bvbuiltin "bvxor"} #Int64^xor(a: #Int64, y: #Int64): #Int64;
-function {:bvbuiltin "bvshl"} #Int64^shl(a: #Int64, y: #Int64): #Int64;
-function {:bvbuiltin "bvlshr"} #Int64^shr(a: #Int64, y: #Int64): #Int64;
-
-function {:bvbuiltin "bvneg"} #UInt16^negate(n: #UInt16): #UInt16;
-function {:bvbuiltin "bvadd"} #UInt16^add(x: #UInt16, y: #UInt16): #UInt16;
-function {:bvbuiltin "bvsub"} #UInt16^sub(x: #UInt16, y: #UInt16): #UInt16;
-function {:bvbuiltin "bvmul"} #UInt16^mul(x: #UInt16, y: #UInt16): #UInt16;
-function {:bvbuiltin "bvudiv"} #UInt16^div(x: #UInt16, y: #UInt16): #UInt16;
-function {:bvbuiltin "bvurem"} #UInt16^mod(x: #UInt16, y: #UInt16): #UInt16;
-function {:bvbuiltin "bvule"} #UInt16^lte(a: #UInt16, y: #UInt16): #Bool;
-function {:bvbuiltin "bvuge"} #UInt16^gte(a: #UInt16, y: #UInt16): #Bool;
-function {:bvbuiltin "bvult"} #UInt16^lt(a: #UInt16, y: #UInt16): #Bool;
-function {:bvbuiltin "bvugt"} #UInt16^gt(a: #UInt16, y: #UInt16): #Bool;
-function {:bvbuiltin "bvnot"} #UInt16^bitNot(x: #UInt16): #UInt16;
-function {:bvbuiltin "bvor"} #UInt16^bitOr(a: #UInt16, y: #UInt16): #UInt16;
-function {:bvbuiltin "bvand"} #UInt16^bitAnd(a: #UInt16, y: #UInt16): #UInt16;
-function {:bvbuiltin "bvxor"} #UInt16^xor(a: #UInt16, y: #UInt16): #UInt16;
-function {:bvbuiltin "bvshl"} #UInt16^shl(a: #UInt16, y: #UInt16): #UInt16;
-function {:bvbuiltin "bvlshr"} #UInt16^shr(a: #UInt16, y: #UInt16): #UInt16;
-
-function {:bvbuiltin "bvneg"} #Int16^negate(n: #Int16): #Int16;
-function {:bvbuiltin "bvadd"} #Int16^add(x: #Int16, y: #Int16): #Int16;
-function {:bvbuiltin "bvsub"} #Int16^sub(x: #Int16, y: #Int16): #Int16;
-function {:bvbuiltin "bvmul"} #Int16^mul(x: #Int16, y: #Int16): #Int16;
-function {:bvbuiltin "bvsdiv"} #Int16^div(x: #Int16, y: #Int16): #Int16;
-function {:bvbuiltin "bvsrem"} #Int16^mod(x: #Int16, y: #Int16): #Int16;
-function {:bvbuiltin "bvsle"} #Int16^lte(a: #Int16, y: #Int16): #Bool;
-function {:bvbuiltin "bvsge"} #Int16^gte(a: #Int16, y: #Int16): #Bool;
-function {:bvbuiltin "bvslt"} #Int16^lt(a: #Int16, y: #Int16): #Bool;
-function {:bvbuiltin "bvsgt"} #Int16^gt(a: #Int16, y: #Int16): #Bool;
-function {:bvbuiltin "bvnot"} #Int16^bitNot(x: #Int16): #Int16;
-function {:bvbuiltin "bvor"} #Int16^bitOr(a: #Int16, y: #Int16): #Int16;
-function {:bvbuiltin "bvand"} #Int16^bitAnd(a: #Int16, y: #Int16): #Int16;
-function {:bvbuiltin "bvxor"} #Int16^xor(a: #Int16, y: #Int16): #Int16;
-function {:bvbuiltin "bvshl"} #Int16^shl(a: #Int16, y: #Int16): #Int16;
-function {:bvbuiltin "bvlshr"} #Int16^shr(a: #Int16, y: #Int16): #Int16;
-
-function {:bvbuiltin "bvneg"} #UInt32^negate(n: #UInt32): #UInt32;
-function {:bvbuiltin "bvadd"} #UInt32^add(x: #UInt32, y: #UInt32): #UInt32;
-function {:bvbuiltin "bvsub"} #UInt32^sub(x: #UInt32, y: #UInt32): #UInt32;
-function {:bvbuiltin "bvmul"} #UInt32^mul(x: #UInt32, y: #UInt32): #UInt32;
-function {:bvbuiltin "bvudiv"} #UInt32^div(x: #UInt32, y: #UInt32): #UInt32;
-function {:bvbuiltin "bvurem"} #UInt32^mod(x: #UInt32, y: #UInt32): #UInt32;
-function {:bvbuiltin "bvule"} #UInt32^lte(a: #UInt32, y: #UInt32): #Bool;
-function {:bvbuiltin "bvuge"} #UInt32^gte(a: #UInt32, y: #UInt32): #Bool;
-function {:bvbuiltin "bvult"} #UInt32^lt(a: #UInt32, y: #UInt32): #Bool;
-function {:bvbuiltin "bvugt"} #UInt32^gt(a: #UInt32, y: #UInt32): #Bool;
-function {:bvbuiltin "bvnot"} #UInt32^bitNot(x: #UInt32): #UInt32;
-function {:bvbuiltin "bvor"} #UInt32^bitOr(a: #UInt32, y: #UInt32): #UInt32;
-function {:bvbuiltin "bvand"} #UInt32^bitAnd(a: #UInt32, y: #UInt32): #UInt32;
-function {:bvbuiltin "bvxor"} #UInt32^xor(a: #UInt32, y: #UInt32): #UInt32;
-function {:bvbuiltin "bvshl"} #UInt32^shl(a: #UInt32, y: #UInt32): #UInt32;
-function {:bvbuiltin "bvlshr"} #UInt32^shr(a: #UInt32, y: #UInt32): #UInt32;
-
-function {:bvbuiltin "bvneg"} #UInt64^negate(n: #UInt64): #UInt64;
-function {:bvbuiltin "bvadd"} #UInt64^add(x: #UInt64, y: #UInt64): #UInt64;
-function {:bvbuiltin "bvsub"} #UInt64^sub(x: #UInt64, y: #UInt64): #UInt64;
-function {:bvbuiltin "bvmul"} #UInt64^mul(x: #UInt64, y: #UInt64): #UInt64;
-function {:bvbuiltin "bvudiv"} #UInt64^div(x: #UInt64, y: #UInt64): #UInt64;
-function {:bvbuiltin "bvurem"} #UInt64^mod(x: #UInt64, y: #UInt64): #UInt64;
-function {:bvbuiltin "bvule"} #UInt64^lte(a: #UInt64, y: #UInt64): #Bool;
-function {:bvbuiltin "bvuge"} #UInt64^gte(a: #UInt64, y: #UInt64): #Bool;
-function {:bvbuiltin "bvult"} #UInt64^lt(a: #UInt64, y: #UInt64): #Bool;
-function {:bvbuiltin "bvugt"} #UInt64^gt(a: #UInt64, y: #UInt64): #Bool;
-function {:bvbuiltin "bvnot"} #UInt64^bitNot(x: #UInt64): #UInt64;
-function {:bvbuiltin "bvor"} #UInt64^bitOr(a: #UInt64, y: #UInt64): #UInt64;
-function {:bvbuiltin "bvand"} #UInt64^bitAnd(a: #UInt64, y: #UInt64): #UInt64;
-function {:bvbuiltin "bvxor"} #UInt64^xor(a: #UInt64, y: #UInt64): #UInt64;
-function {:bvbuiltin "bvshl"} #UInt64^shl(a: #UInt64, y: #UInt64): #UInt64;
-function {:bvbuiltin "bvlshr"} #UInt64^shr(a: #UInt64, y: #UInt64): #UInt64;
->>>>>>> f7909a99
-
-function {:bvbuiltin "bvneg"} #UInt8^negate(n: #UInt8): #UInt8;
-function {:bvbuiltin "bvadd"} #UInt8^add(x: #UInt8, y: #UInt8): #UInt8;
-function {:bvbuiltin "bvsub"} #UInt8^sub(x: #UInt8, y: #UInt8): #UInt8;
-function {:bvbuiltin "bvmul"} #UInt8^mul(x: #UInt8, y: #UInt8): #UInt8;
-function {:bvbuiltin "bvudiv"} #UInt8^div(x: #UInt8, y: #UInt8): #UInt8;
-function {:bvbuiltin "bvurem"} #UInt8^mod(x: #UInt8, y: #UInt8): #UInt8;
-function {:bvbuiltin "bvule"} #UInt8^lte(a: #UInt8, y: #UInt8): #Bool;
-function {:bvbuiltin "bvuge"} #UInt8^gte(a: #UInt8, y: #UInt8): #Bool;
-function {:bvbuiltin "bvult"} #UInt8^lt(a: #UInt8, y: #UInt8): #Bool;
-function {:bvbuiltin "bvugt"} #UInt8^gt(a: #UInt8, y: #UInt8): #Bool;
-function {:bvbuiltin "bvnot"} #UInt8^bitNot(x: #UInt8): #UInt8;
-function {:bvbuiltin "bvor"} #UInt8^bitOr(a: #UInt8, y: #UInt8): #UInt8;
-function {:bvbuiltin "bvand"} #UInt8^bitAnd(a: #UInt8, y: #UInt8): #UInt8;
-function {:bvbuiltin "bvxor"} #UInt8^xor(a: #UInt8, y: #UInt8): #UInt8;
-function {:bvbuiltin "bvshl"} #UInt8^shl(a: #UInt8, y: #UInt8): #UInt8;
-function {:bvbuiltin "bvlshr"} #UInt8^shr(a: #UInt8, y: #UInt8): #UInt8;
-
-function {:bvbuiltin "bvneg"} #Int8^negate(n: #Int8): #Int8;
-function {:bvbuiltin "bvadd"} #Int8^add(x: #Int8, y: #Int8): #Int8;
-function {:bvbuiltin "bvsub"} #Int8^sub(x: #Int8, y: #Int8): #Int8;
-function {:bvbuiltin "bvmul"} #Int8^mul(x: #Int8, y: #Int8): #Int8;
-function {:bvbuiltin "bvsdiv"} #Int8^div(x: #Int8, y: #Int8): #Int8;
-function {:bvbuiltin "bvsrem"} #Int8^mod(x: #Int8, y: #Int8): #Int8;
-function {:bvbuiltin "bvsle"} #Int8^lte(a: #Int8, y: #Int8): #Bool;
-function {:bvbuiltin "bvsge"} #Int8^gte(a: #Int8, y: #Int8): #Bool;
-function {:bvbuiltin "bvslt"} #Int8^lt(a: #Int8, y: #Int8): #Bool;
-function {:bvbuiltin "bvsgt"} #Int8^gt(a: #Int8, y: #Int8): #Bool;
-function {:bvbuiltin "bvnot"} #Int8^bitNot(x: #Int8): #Int8;
-function {:bvbuiltin "bvor"} #Int8^bitOr(a: #Int8, y: #Int8): #Int8;
-function {:bvbuiltin "bvand"} #Int8^bitAnd(a: #Int8, y: #Int8): #Int8;
-function {:bvbuiltin "bvxor"} #Int8^xor(a: #Int8, y: #Int8): #Int8;
-function {:bvbuiltin "bvshl"} #Int8^shl(a: #Int8, y: #Int8): #Int8;
-function {:bvbuiltin "bvlshr"} #Int8^shr(a: #Int8, y: #Int8): #Int8;
 
 type #Map k v = [k]v;
 
@@ -510,7 +272,11 @@
 type #Set a = #Map a #Bool;
 
 function {:inline} #Set~empty<a>(): #Set a {
-    #Map~const(false)
+  #Map~const(false)
+}
+
+function {:inline} #Set~all<a>(): #Set a {
+  #Map~const(true)
 }
 
 function {:inline} #Set~contains<a>(set: #Set a, value: a): #Bool {
@@ -525,9 +291,6 @@
   #Map~set(set, value, false)
 }
 
-<<<<<<< HEAD
-// Impls for Cachet's prelude...
-=======
 function {:builtin "MapOr"} #Set~union<a>(lhs: #Set a, rhs: #Set a): #Set a;
 
 function {:builtin "MapAnd"} #Set~intersect<a>(lhs: #Set a, rhs: #Set a): #Set a;
@@ -539,9 +302,7 @@
   #Set~intersect(lhs, #Set~complement(rhs))
 }
 
-// Impls for cachet's prelude...
-
->>>>>>> f7909a99
+// Impls for Cachet's prelude...
 
 const #Double~INFINITY: #Double;
 axiom #Double~INFINITY == 0+oo53e11;
@@ -553,7 +314,6 @@
 procedure #Int32~print(d: #Int32) {
   call {:cexpr "Int32"} boogie_si_record_bv32(d);
 }
-
 procedure #UInt32~print(d: #UInt32) {
   call {:cexpr "UInt32"} boogie_si_record_bv32(d);
 }
@@ -562,22 +322,22 @@
 procedure #Double~print(d: #Double) {
   call {:cexpr "Double"} boogie_si_record_bv64(#Double~bits(d));
 }
+
 function {:builtin "fp.isInfinite"} #Double~isInfinite(n: #Double): #Bool;
 function {:builtin "fp.isNaN"} #Double~is_nan(n: #Double): #Bool;
 function {:bvbuiltin "fp.roundToIntegral RTP"} #Double~ceil(x: #Double): #Double;
 function {:bvbuiltin "fp.abs"} #Double~abs(x: #Double): #Double;
 
-// "There is no function for converting from (_ FloatingPoint eb sb) to the
-//  corresponding IEEE 754-2008 binary format, as a bit vector (_ BitVec m) with 
-//  m = eb + sb, because (_ NaN eb sb) has multiple, well-defined representations.
-//  Instead, an encoding of the kind below is recommended, where f is a term
-//  of sort (_ FloatingPoint eb sb):
+// From <https://smtlib.cs.uiowa.edu/theories-FloatingPoint.shtml>:
 //
-// (declare-fun b () (_ BitVec m))
-// (assert (= ((_ to_fp eb sb) b) f))
-//"
-//
-// Copied from https://smtlib.cs.uiowa.edu/theories-FloatingPoint.shtml
+// > There is no function for converting from (_ FloatingPoint eb sb) to the
+// > corresponding IEEE 754-2008 binary format, as a bit vector (_ BitVec m)
+// > with > m = eb + sb, because (_ NaN eb sb) has multiple, well-defined
+// > representations. Instead, an encoding of the kind below is recommended,
+// > where f is a term of sort (_ FloatingPoint eb sb):
+// >
+// > (declare-fun b () (_ BitVec m))
+// > (assert (= ((_ to_fp eb sb) b) f))
 function                              #Double~bits     (n: #Double): #UInt64;
 function {:builtin "(_ to_fp 11 53)"} #Double~from_bits(n: #UInt64): #Double;
 axiom (forall d: #Double :: #Double~from_bits(#Double~bits(d)) == d);
