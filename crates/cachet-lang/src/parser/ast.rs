--- conflicted
+++ resolved
@@ -474,7 +474,8 @@
     pub label: Label,
 }
 
-#[derive(Clone, Debug)]
+#[derive(Clone, Debug, Display)]
+#[display(fmt = "for {var} in {target} {order} {body}")]
 pub struct ForInStmt {
     pub var: Spanned<Ident>,
     pub target: Spanned<Path>,
@@ -588,25 +589,17 @@
 
 #[derive(Clone, Copy, Debug, Display)]
 pub enum Literal {
-<<<<<<< HEAD
     #[display(fmt = "{_0}_i8")]
     Int8(i8),
     #[display(fmt = "{_0}_i16")]
-=======
-    Int8(i8),
->>>>>>> f7909a99
     Int16(i16),
     #[display(fmt = "{_0}_i32")]
     Int32(i32),
     #[display(fmt = "{_0}_i64")]
     Int64(i64),
-<<<<<<< HEAD
     #[display(fmt = "{_0}_u8")]
     UInt8(u8),
     #[display(fmt = "{_0}_u16")]
-=======
-    UInt8(u8),
->>>>>>> f7909a99
     UInt16(u16),
     #[display(fmt = "{_0}_u32")]
     UInt32(u32),
