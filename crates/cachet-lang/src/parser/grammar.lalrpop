--- conflicted
+++ resolved
@@ -503,13 +503,6 @@
 // TODO(spinda): Support NaN literals and scientific notation.
 
 Literal: Literal = {
-<<<<<<< HEAD
-=======
-    <n:UInt8Literal> => Literal::UInt8(n),
-    <n:UInt16Literal> => Literal::UInt16(n),
-    <n:UInt32Literal> => Literal::UInt32(n),
-    <n:UInt64Literal> => Literal::UInt64(n),
->>>>>>> f7909a99
     <n:Int8Literal> => Literal::Int8(n),
     <n:Int16Literal> => Literal::Int16(n),
     <n:Int32Literal> => Literal::Int32(n),
@@ -522,108 +515,75 @@
     <n:HexLiteral> => n,
 };
 
-<<<<<<< HEAD
 Int8Literal: i8 =
     <digits:Spanned<r"[0-9]+_i8">> =>?
-        i8::from_str(&digits.value[..digits.value.len() - 4])
-=======
+        i8::from_str(&digits.value[..digits.value.len() - 3])
+            .map_err(|error| RawParseError::User {
+                error: Spanned::new(digits.span, "number too large to fit in Int8"),
+            });
+
+Int16Literal: i16 =
+    <digits:Spanned<r"[0-9]+_i16">> =>?
+        i16::from_str(&digits.value[..digits.value.len() - 4])
+            .map_err(|error| RawParseError::User {
+                error: Spanned::new(digits.span, "number too large to fit in Int16"),
+            });
+
+Int32Literal: i32 =
+    <digits:Spanned<r"[0-9]+_i32">> =>?
+        i32::from_str(&digits.value[..digits.value.len() - 4])
+            .map_err(|error| RawParseError::User {
+                error: Spanned::new(digits.span, "number too large to fit in Int32"),
+            });
+
+Int64Literal: i64 =
+    <digits:Spanned<r"[0-9]+_i64">> =>?
+        i64::from_str(&digits.value[..digits.value.len() - 4])
+            .map_err(|error| RawParseError::User {
+                error: Spanned::new(digits.span, "number too large to fit in Int64"),
+            });
+
+UInt8Literal: u8 =
+    <digits:Spanned<r"[0-9]+_u8">> =>?
+        u8::from_str(&digits.value[..digits.value.len() - 3])
+            .map_err(|error| RawParseError::User {
+                error: Spanned::new(digits.span, "number too large to fit in UInt8"),
+            });
+
+UInt16Literal: u16 =
+    <digits:Spanned<r"[0-9]+_u16">> =>?
+        u16::from_str(&digits.value[..digits.value.len() - 4])
+            .map_err(|error| RawParseError::User {
+                error: Spanned::new(digits.span, "number too large to fit in UInt16"),
+            });
+
+UInt32Literal: u32 =
+    <digits:Spanned<r"[0-9]+_u32">> =>?
+        u32::from_str(&digits.value[..digits.value.len() - 4])
+            .map_err(|error| RawParseError::User {
+                error: Spanned::new(digits.span, "number too large to fit in UInt32"),
+            });
+
+UInt64Literal: u64 =
+    <digits:Spanned<r"[0-9]+_u64">> =>?
+        u64::from_str(&digits.value[..digits.value.len() - 4])
+            .map_err(|error| RawParseError::User {
+                error: Spanned::new(digits.span, "number too large to fit in UInt16"),
+            });
+
+DoubleLiteral : f64 =
+    <digits:Spanned<r"[0-9]+\.[0-9]+">> =>?
+        f64::from_str(digits.value)
+            .map_err(|error| RawParseError::User {
+                error: Spanned::new(digits.span, "number is not a valid Double"),
+            });
+
 HexLiteral: Literal =
     <digits:Spanned<r"0x[0-9A-Fa-f]+">> =>? {
         let radix = &digits.value[2..];
         match radix.len() {
-            // Safety: The regex and length checks ensure the radix can be successfully parsed
-            1..=4 => Ok(Literal::UInt16(u16::from_str_radix(radix, 16).unwrap())),
-            5..=8 => Ok(Literal::UInt32(u32::from_str_radix(radix, 16).unwrap())),
-            9..=16 => Ok(Literal::UInt64(u64::from_str_radix(radix, 16).unwrap()).into()),
-            _ => Err(RawParseError::User {
-                error: Spanned::new(digits.span, "number too large to fit in any numeric type"),
-            })
-        }
-    };
-
-UInt8Literal: u8 =
-    <digits:Spanned<r"[0-9]+_u8">> =>?
-        u8::from_str(&digits.value[..digits.value.len() - 3])
-            .map_err(|error| RawParseError::User {
-                error: Spanned::new(digits.span, "number too large to fit in UInt8"),
-            });
-
-UInt16Literal: u16 =
-    <digits:Spanned<r"[0-9]+_u16">> =>?
-        u16::from_str(&digits.value[..digits.value.len() - 4])
->>>>>>> f7909a99
-            .map_err(|error| RawParseError::User {
-                error: Spanned::new(digits.span, "number too large to fit in Int8"),
-            });
-
-Int8Literal: i8 =
-    <digits:Spanned<r"[0-9]+_i8">> =>?
-        i8::from_str(&digits.value[..digits.value.len() - 3])
-            .map_err(|error| RawParseError::User {
-                error: Spanned::new(digits.span, "number too large to fit in Int8"),
-            });
-
-Int16Literal: i16 =
-    <digits:Spanned<r"[0-9]+_i16">> =>?
-        i16::from_str(&digits.value[..digits.value.len() - 4])
-            .map_err(|error| RawParseError::User {
-                error: Spanned::new(digits.span, "number too large to fit in Int16"),
-            });
-
-Int32Literal: i32 =
-    <digits:Spanned<r"[0-9]+_i32">> =>?
-        i32::from_str(&digits.value[..digits.value.len() - 4])
-            .map_err(|error| RawParseError::User {
-                error: Spanned::new(digits.span, "number too large to fit in Int32"),
-            });
-
-Int64Literal: i64 =
-    <digits:Spanned<r"[0-9]+_i64">> =>?
-        i64::from_str(&digits.value[..digits.value.len() - 4])
-            .map_err(|error| RawParseError::User {
-                error: Spanned::new(digits.span, "number too large to fit in Int64"),
-            });
-
-UInt8Literal: u8 =
-    <digits:Spanned<r"[0-9]+_u8">> =>?
-        u8::from_str(&digits.value[..digits.value.len() - 4])
-            .map_err(|error| RawParseError::User {
-                error: Spanned::new(digits.span, "number too large to fit in UInt8"),
-            });
-
-UInt16Literal: u16 =
-    <digits:Spanned<r"[0-9]+_u16">> =>?
-        u16::from_str(&digits.value[..digits.value.len() - 4])
-            .map_err(|error| RawParseError::User {
-                error: Spanned::new(digits.span, "number too large to fit in UInt16"),
-            });
-
-UInt32Literal: u32 =
-    <digits:Spanned<r"[0-9]+_u32">> =>?
-        u32::from_str(&digits.value[..digits.value.len() - 4])
-            .map_err(|error| RawParseError::User {
-                error: Spanned::new(digits.span, "number too large to fit in UInt32"),
-            });
-
-UInt64Literal: u64 =
-    <digits:Spanned<r"[0-9]+_u64">> =>?
-        u64::from_str(&digits.value[..digits.value.len() - 4])
-            .map_err(|error| RawParseError::User {
-                error: Spanned::new(digits.span, "number too large to fit in UInt16"),
-            });
-
-DoubleLiteral : f64 =
-    <digits:Spanned<r"[0-9]+\.[0-9]+">> =>?
-        f64::from_str(digits.value)
-            .map_err(|error| RawParseError::User {
-                error: Spanned::new(digits.span, "number is not a valid Double"),
-            });
-
-HexLiteral: Literal =
-    <digits:Spanned<r"0x[0-9A-Fa-f]+">> =>? {
-        let radix = &digits.value[2..];
-        match radix.len() {
-            // Safety: The regex and length checks ensure the radix can be successfully parsed
+            // Safety: The regex and length checks ensure the radix can be
+            // successfully parsed.
             1..=2 => Ok(Literal::UInt8(u8::from_str_radix(radix, 16).unwrap())),
             3..=4 => Ok(Literal::UInt16(u16::from_str_radix(radix, 16).unwrap())),
             5..=8 => Ok(Literal::UInt32(u32::from_str_radix(radix, 16).unwrap())),
