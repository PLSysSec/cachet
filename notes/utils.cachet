--- conflicted
+++ resolved
@@ -2,15 +2,9 @@
 import "./masm.cachet";
 import "./js.cachet";
 
-<<<<<<< HEAD
+fn initRegState();
+
 fn initOperandId(operandId: OperandId);
-=======
-fn initRegState();
-fn availableReg() -> Reg;
-
-fn initInputOperandLocation(typedId: TypedId);
-fn initValueInputOperandLocation(valueId: ValueId);
->>>>>>> 426ed09b
 
 fn initInputValueId(valueId: ValueId);
 
@@ -21,23 +15,11 @@
     assume Value::isObject(RegData::toUnboxedValue(data));
 }
 
-<<<<<<< HEAD
 fn initInputInt32Id(int32Id: Int32Id) {
     let reg = CacheIR::defineTypedId(TypedId::fromInt32Id(int32Id));
     let data = MASM::getData(reg);
     assume RegData::isUnboxedValue(data);
     assume Value::isInt32(RegData::toUnboxedValue(data));
-=======
-fn initValueTagInputOperandLocation(id: ValueTagId) {
-    let typedId = TypedId::fromValueTagId(id);
-    initInputOperandLocation(typedId);
-}
-
-fn initObjectInput(id: ObjectId) {
-    let typedId = TypedId::fromObjectId(id);
-    initInputOperandLocation(typedId);
-    let reg = CacheIR::defineReg(typedId);
->>>>>>> 426ed09b
 }
 
 fn initInputNumberId(numberId: NumberId) {
@@ -65,45 +47,18 @@
     assume Value::isSymbol(RegData::toUnboxedValue(data));
 }
 
-<<<<<<< HEAD
 fn initInputBigIntId(bigIntId: BigIntId) {
     let reg = CacheIR::defineTypedId(TypedId::fromBigIntId(bigIntId));
     let data = MASM::getData(reg);
     assume RegData::isUnboxedValue(data);
     assume Value::isBigInt(RegData::toUnboxedValue(data));
-=======
-fn initStringInput(id: StringId) {
-    let typedId = TypedId::fromStringId(id);
-    initInputOperandLocation(typedId);
-    let reg = CacheIR::defineReg(typedId);
 }
 
-fn initSymbolInput(id: SymbolId) {
-    let typedId = TypedId::fromSymbolId(id);
-    initInputOperandLocation(typedId);
-    let reg = CacheIR::defineReg(typedId);
+fn initValueTagInputId(valueTagId: ValueTagId) {
+    let reg = CacheIR::defineTypedId(TypedId::fromValueTagId(valueTagId));
+    let data = MASM::getData(reg);
+    assume RegData::isValueTag(data);
 }
 
-fn initBigIntInput(id: BigIntId) {
-    let typedId = TypedId::fromBigIntId(id);
-    initInputOperandLocation(typedId);
-    let reg = CacheIR::defineReg(typedId);
-}
-
-fn initValueOutput() {
-    // TODO: assume that outputReg is not one of the registers
-    // allocated for the inputs.
-    assume TypedOrValueReg::hasValue(CacheIR::outputReg);
-    assume ValueReg::scratchReg(TypedOrValueReg::toValueReg(CacheIR::outputReg)) == availableReg();
-}
-
-fn initTypedOutput(type: MIRType) {
-    // TODO: assume that outputReg is not one of the registers
-    // allocated for the inputs.
-    assert type != MIRType::Value;
-    assume TypedOrValueReg::type(CacheIR::outputReg) == type;
-    let anyReg = TypedOrValueReg::toTypedReg(CacheIR::outputReg);
-    assume !AnyReg::isFloat(anyReg);
-    assume AnyReg::toReg(anyReg) == availableReg();
->>>>>>> 426ed09b
-}+fn initValueOutput();
+fn initTypedOutput(type: MIRType);