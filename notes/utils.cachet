import "./cacheir.cachet";
import "./masm.cachet";
import "./js.cachet";

fn initRegState();
<<<<<<< HEAD
=======
fn availableReg(reg: Reg);

fn addLiveFloatReg(floatReg: FloatReg);
>>>>>>> f7909a99

fn initOperandId(operandId: OperandId);

fn initInputValueId(valueId: ValueId);

fn initInputObjectId(objectId: ObjectId) {
    let reg = CacheIR::defineTypedId(TypedId::fromObjectId(objectId));
    let data = MASM::getData(reg);
    assume RegData::isUnboxedValue(data);
    assume Value::isObject(RegData::toUnboxedValue(data));
}

fn initInputInt32Id(int32Id: Int32Id) {
    let reg = CacheIR::defineTypedId(TypedId::fromInt32Id(int32Id));
    let data = MASM::getData(reg);
    assume RegData::isUnboxedValue(data);
    assume Value::isInt32(RegData::toUnboxedValue(data));
}

fn initInputNumberId(numberId: NumberId) {
    initInputValueId(OperandId::toValueId(numberId));
}

fn initInputBoolId(boolId: BoolId) {
    let reg = CacheIR::defineTypedId(TypedId::fromBoolId(boolId));
    let data = MASM::getData(reg);
    assume RegData::isUnboxedValue(data);
    assume Value::isBool(RegData::toUnboxedValue(data));
}

fn initInputStringId(stringId: StringId) {
    let reg = CacheIR::defineTypedId(TypedId::fromStringId(stringId));
    let data = MASM::getData(reg);
    assume RegData::isUnboxedValue(data);
    assume Value::isString(RegData::toUnboxedValue(data));
}

fn initInputSymbolId(symbolId: SymbolId) {
    let reg = CacheIR::defineTypedId(TypedId::fromSymbolId(symbolId));
    let data = MASM::getData(reg);
    assume RegData::isUnboxedValue(data);
    assume Value::isSymbol(RegData::toUnboxedValue(data));
}

fn initInputBigIntId(bigIntId: BigIntId) {
    let reg = CacheIR::defineTypedId(TypedId::fromBigIntId(bigIntId));
    let data = MASM::getData(reg);
    assume RegData::isUnboxedValue(data);
    assume Value::isBigInt(RegData::toUnboxedValue(data));
}

fn initValueTagInputId(valueTagId: ValueTagId) {
    let reg = CacheIR::defineTypedId(TypedId::fromValueTagId(valueTagId));
    let data = MASM::getData(reg);
    assume RegData::isValueTag(data);
}

<<<<<<< HEAD
fn initValueOutput();
fn initTypedOutput(type: MIRType);
=======
fn initSymbolInput(id: SymbolId) {
    let typedId = TypedId::fromSymbolId(id);
    initInputOperandLocation(typedId);
    let reg = CacheIR::defineReg(typedId);
}

fn initBigIntInput(id: BigIntId) {
    let typedId = TypedId::fromBigIntId(id);
    initInputOperandLocation(typedId);
    let reg = CacheIR::defineReg(typedId);
}

fn initValueOutput() {
    // TODO: assume that outputReg is not one of the registers
    // allocated for the inputs.
    assume TypedOrValueReg::hasValue(CacheIR::outputReg);
    availableReg(ValueReg::scratchReg(TypedOrValueReg::toValueReg(CacheIR::outputReg)));
}

fn initTypedOutput(type: MIRType) {
    // TODO: assume that outputReg is not one of the registers
    // allocated for the inputs.
    assert type != MIRType::Value;
    assume TypedOrValueReg::type(CacheIR::outputReg) == type;
    let anyReg = TypedOrValueReg::toTypedReg(CacheIR::outputReg);
    assume !AnyReg::isFloat(anyReg);
    availableReg(AnyReg::toReg(anyReg));
}
>>>>>>> f7909a99
<|MERGE_RESOLUTION|>--- conflicted
+++ resolved
@@ -3,12 +3,7 @@
 import "./js.cachet";
 
 fn initRegState();
-<<<<<<< HEAD
-=======
-fn availableReg(reg: Reg);
-
 fn addLiveFloatReg(floatReg: FloatReg);
->>>>>>> f7909a99
 
 fn initOperandId(operandId: OperandId);
 
@@ -66,36 +61,15 @@
     assume RegData::isValueTag(data);
 }
 
-<<<<<<< HEAD
-fn initValueOutput();
-fn initTypedOutput(type: MIRType);
-=======
-fn initSymbolInput(id: SymbolId) {
-    let typedId = TypedId::fromSymbolId(id);
-    initInputOperandLocation(typedId);
-    let reg = CacheIR::defineReg(typedId);
-}
-
-fn initBigIntInput(id: BigIntId) {
-    let typedId = TypedId::fromBigIntId(id);
-    initInputOperandLocation(typedId);
-    let reg = CacheIR::defineReg(typedId);
-}
-
 fn initValueOutput() {
-    // TODO: assume that outputReg is not one of the registers
-    // allocated for the inputs.
     assume TypedOrValueReg::hasValue(CacheIR::outputReg);
-    availableReg(ValueReg::scratchReg(TypedOrValueReg::toValueReg(CacheIR::outputReg)));
+    assume !CacheIR::isAllocatedValueReg(TypedOrValueReg::toValueReg(CacheIR::outputReg));
 }
 
 fn initTypedOutput(type: MIRType) {
-    // TODO: assume that outputReg is not one of the registers
-    // allocated for the inputs.
-    assert type != MIRType::Value;
     assume TypedOrValueReg::type(CacheIR::outputReg) == type;
-    let anyReg = TypedOrValueReg::toTypedReg(CacheIR::outputReg);
-    assume !AnyReg::isFloat(anyReg);
-    availableReg(AnyReg::toReg(anyReg));
-}
->>>>>>> f7909a99
+
+    let typedReg = TypedOrValueReg::toTypedReg(CacheIR::outputReg);
+    assume !AnyReg::isFloat(typedReg);
+    assume !CacheIR::isAllocatedReg(AnyReg::toReg(typedReg));
+}