--- conflicted
+++ resolved
@@ -1,10 +1,7 @@
 // vim: set tw=99 ts=4 sts=4 sw=4 et:
 
-<<<<<<< HEAD
 import "./js.cachet";
-=======
-import "./js.cachet"
-import "./jsop.cachet"
+import "./jsop.cachet";
 
 enum Reg {
     Rax,
@@ -24,7 +21,6 @@
     R14,
     R15,
 }
->>>>>>> 426ed09b
 
 impl Reg {
     fn scratchReg() -> Reg {
@@ -212,36 +208,37 @@
 
 impl Condition {
     fn fromJSOp(jsop: JSOp, isSigned: Bool) -> Condition {
+        if jsop == JSOp::Eq || jsop == JSOp::StrictEq {
+            return Condition::Equal;
+        }
+        if jsop == JSOp::Ne || jsop == JSOp::StrictNe {
+            return Condition::NotEqual;
+        }
+
         if isSigned {
-            if jsop == JSOp::Eq || jsop == JSOp::StrictEq {
-                return Condition::Equal;
-            } else if jsop == JSOp::Ne || jsop == JSOp::StrictNe {
-                return Condition::NotEqual;
-            } else if jsop == JSOp::Lt {
+            if jsop == JSOp::Lt {
                 return Condition::LessThan;
-            } else if jsop == JSOp::Le {
+            }
+            if jsop == JSOp::Le {
                 return Condition::LessThanOrEqual;
-            } else if jsop == JSOp::Gt {
+            }
+            if jsop == JSOp::Gt {
                 return Condition::GreaterThan;
-            } else {
-                assert jsop == JSOp::Ge;
-                return Condition::GreaterThanOrEqual;
-            }
+            }
+            assert jsop == JSOp::Ge;
+            return Condition::GreaterThanOrEqual;
         } else {
-            if jsop == JSOp::Eq || jsop == JSOp::StrictEq {
-                return Condition::Equal;
-            } else if jsop == JSOp::Ne || jsop == JSOp::StrictNe {
-                return Condition::NotEqual;
-            } else if jsop == JSOp::Lt {
+            if jsop == JSOp::Lt {
                 return Condition::Below;
-            } else if jsop == JSOp::Le {
+            }
+            if jsop == JSOp::Le {
                 return Condition::BelowOrEqual;
-            } else if jsop == JSOp::Gt {
+            }
+            if jsop == JSOp::Gt {
                 return Condition::Above;
-            } else {
-                assert jsop == JSOp::Ge;
-                return Condition::AboveOrEqual;
-            }
+            }
+            assert jsop == JSOp::Ge;
+            return Condition::AboveOrEqual;
         }
     }
 }
@@ -849,37 +846,34 @@
     }
 
     op BranchTestObject(condition: Condition, valueReg: ValueReg, label branch: MASM) {
-      assert condition == Condition::Equal || condition == Condition::NotEqual;
-      let value = MASM::getValue(valueReg);
-      let valueIsObject = Value::isObject(value);
-
-      if condition == Condition::Equal && valueIsObject {
-          goto branch;
-      }
-
-      if condition == Condition::NotEqual && !valueIsObject {
-          goto branch;
-      }
+        assert condition == Condition::Equal || condition == Condition::NotEqual;
+        let value = MASM::getValue(valueReg);
+        let valueIsObject = Value::isObject(value);
+
+        if condition == Condition::Equal && valueIsObject {
+            goto branch;
+        }
+
+        if condition == Condition::NotEqual && !valueIsObject {
+            goto branch;
+        }
     }
 
     op BranchTestObjectTag(condition: Condition, tagReg: Reg, label branch: MASM) {
-      assert condition == Condition::Equal || condition == Condition::NotEqual;
-      let tag = MASM::getValueTag(tagReg);
-      let valueIsObject = tag == ValueType::Object;
-
-      if condition == Condition::Equal && valueIsObject {
-          goto branch;
-      }
-
-      if condition == Condition::NotEqual && !valueIsObject {
-          goto branch;
-      }
-    }
-
-    op BranchTestValue(cond: Condition,
-                       lhs: BaseIndex,
-                       rhs: ValueReg,
-                       label branch: MASM) {
+        assert condition == Condition::Equal || condition == Condition::NotEqual;
+        let tag = MASM::getValueTag(tagReg);
+        let valueIsObject = tag == ValueType::Object;
+
+        if condition == Condition::Equal && valueIsObject {
+            goto branch;
+        }
+
+        if condition == Condition::NotEqual && !valueIsObject {
+            goto branch;
+        }
+    }
+
+    op BranchTestValue(cond: Condition, lhs: BaseIndex, rhs: ValueReg, label branch: MASM) {
         assert cond == Condition::Equal || cond == Condition::NotEqual;
         let rhsReg = ValueReg::scratchReg(rhs);
         let lhsOp = Operand::fromBaseIndex(lhs);
@@ -992,7 +986,9 @@
         }
     }
 
-    op BranchIfObjectEmulatesUndefined(objReg: Reg, scratchReg: Reg, label slowCheck: MASM, label branch: MASM) {
+    op BranchIfObjectEmulatesUndefined(
+        objReg: Reg, scratchReg: Reg, label slowCheck: MASM, label branch: MASM
+    ) {
         let object = MASM::getObject(objReg);
         let shape = Object::shapeOf(object);
         let class = Shape::classOf(shape);
@@ -1306,66 +1302,66 @@
     }
 
     op BranchTest32(condition: Condition, lhsReg: Reg, rhsReg: Reg, label branch: MASM) {
-      let lhsInt32 = MASM::getInt32(lhsReg);
-      let rhsInt32 = MASM::getInt32(rhsReg);
-
-      let result = lhsInt32 & rhsInt32;
-
-      assert (
-        condition == Condition::Zero ||
-        condition == Condition::NonZero ||
-        condition == Condition::Signed ||
-        condition == Condition::NotSigned
-      );
-
-      if condition == Condition::Zero {
-        if result == 0_i32 {
-          goto branch;
-        }
-      } else if condition == Condition::NonZero {
-        if result != 0_i32 {
-          goto branch;
-        }
-      } else if condition == Condition::Signed {
-        if result < 0_i32 {
-          goto branch;
-        }
-      } else if condition == Condition::NotSigned {
-        if result > 0_i32 {
-          goto branch;
-        }
-      }
+        let lhsInt32 = MASM::getInt32(lhsReg);
+        let rhsInt32 = MASM::getInt32(rhsReg);
+
+        let result = lhsInt32 & rhsInt32;
+
+        assert (
+            condition == Condition::Zero ||
+            condition == Condition::NonZero ||
+            condition == Condition::Signed ||
+            condition == Condition::NotSigned
+        );
+
+        if condition == Condition::Zero {
+            if result == 0_i32 {
+                goto branch;
+            }
+        } else if condition == Condition::NonZero {
+            if result != 0_i32 {
+                goto branch;
+            }
+        } else if condition == Condition::Signed {
+            if result < 0_i32 {
+                goto branch;
+            }
+        } else if condition == Condition::NotSigned {
+            if result > 0_i32 {
+                goto branch;
+            }
+        }
     }
 
     op BranchTest32Imm(condition: Condition, lhsReg: Reg, rhsInt32: Int32, label branch: MASM) {
-      let lhsInt32 = MASM::getInt32(lhsReg);
-
-      let result = lhsInt32 & rhsInt32;
-
-      assert (
-        condition == Condition::Zero ||
-        condition == Condition::NonZero ||
-        condition == Condition::Signed ||
-        condition == Condition::NotSigned
-      );
-
-      if condition == Condition::Zero {
-        if result == 0_i32 {
-          goto branch;
-        }
-      } else if condition == Condition::NonZero {
-        if result != 0_i32 {
-          goto branch;
-        }
-      } else if condition == Condition::Signed {
-        if result < 0_i32 {
-          goto branch;
-        }
-      } else if condition == Condition::NotSigned {
-        if result > 0_i32 {
-          goto branch;
-        }
-      }
+        let lhsInt32 = MASM::getInt32(lhsReg);
+
+        let result = lhsInt32 & rhsInt32;
+
+        assert (
+            condition == Condition::Zero ||
+            condition == Condition::NonZero ||
+            condition == Condition::Signed ||
+            condition == Condition::NotSigned
+        );
+
+        if condition == Condition::Zero {
+            if result == 0_i32 {
+                goto branch;
+            }
+        } else if condition == Condition::NonZero {
+            if result != 0_i32 {
+                goto branch;
+            }
+        } else if condition == Condition::Signed {
+            if result < 0_i32 {
+                goto branch;
+            }
+        } else if condition == Condition::NotSigned {
+            if result > 0_i32 {
+                goto branch;
+            }
+        }
     }
 
     op BranchAdd32(condition: Condition, srcReg: Reg, dstReg: Reg, label branch: MASM) {
@@ -1635,10 +1631,6 @@
         MASM::setData(protoReg, data);
     }
 
-<<<<<<< HEAD
-    fn getValue(valueReg: ValueReg) -> Value;
-    fn setValue(valueReg: ValueReg, value: Value);
-=======
     op SplitTagForTest(valueReg: ValueReg, tagReg: Reg) {
         let value = MASM::getValue(valueReg);
         let tag = Value::typeOf(value);
@@ -1658,6 +1650,19 @@
         } else {
             MASM::unboxNonDouble(value, AnyReg::toReg(dstReg), ValueType::fromMIRType(type));
         }
+    }
+
+    fn loadInt32OrDouble(value: Value, dstReg: FloatReg) {
+        if Value::isInt32(value) {
+            let int32 = Value::toInt32(value);
+            let double = int32 as Double;
+            MASM::setDouble(dstReg, double);
+        } else if Value::isDouble(value) {
+            let double = Value::toDouble(value);
+            MASM::setDouble(dstReg, double);
+        }
+
+        assert false;
     }
 
     fn unboxNonDouble(value: Value, dstReg: Reg, valTy: ValueType) {
@@ -1684,28 +1689,68 @@
         }
     }
 
-    fn loadInt32OrDouble(value: Value, dstReg: FloatReg) {
-        if Value::isInt32(value) {
-            let int32 = Value::toInt32(value);
-            let double = int32 as Double;
-            MASM::setDouble(dstReg, double);
-        } else if Value::isDouble(value) {
-            let double = Value::toDouble(value);
-            MASM::setDouble(dstReg, double);
-        }
-
-        assert false;
-    }
->>>>>>> 426ed09b
+    fn getValue(valueReg: ValueReg) -> Value;
+    fn setValue(valueReg: ValueReg, value: Value);
 
     fn getData(reg: Reg) -> RegData;
     fn setData(reg: Reg, data: RegData);
 
-<<<<<<< HEAD
     fn getUnboxedValue(reg: Reg) -> Value {
         RegData::toUnboxedValue(MASM::getData(reg))
     }
-=======
+
+    fn setUnboxedValue(reg: Reg, value: Value) {
+        MASM::setData(reg, RegData::fromUnboxedValue(value));
+    }
+
+    fn getInt32(reg: Reg) -> Int32 {
+        Value::toInt32(MASM::getUnboxedValue(reg))
+    }
+
+    fn setInt32(reg: Reg, int32: Int32) {
+        MASM::setUnboxedValue(reg, Value::fromInt32(int32));
+    }
+
+    fn getBool(reg: Reg) -> Bool {
+        Value::toBool(MASM::getUnboxedValue(reg))
+    }
+
+    fn setBool(reg: Reg, bool: Bool) {
+        MASM::setUnboxedValue(reg, Value::fromBool(bool));
+    }
+
+    fn getObject(reg: Reg) -> Object {
+        Value::toObject(MASM::getUnboxedValue(reg))
+    }
+
+    fn setObject(reg: Reg, object: Object) {
+        MASM::setUnboxedValue(reg, Value::fromObject(object));
+    }
+
+    fn getString(reg: Reg) -> String {
+        Value::toString(MASM::getUnboxedValue(reg))
+    }
+
+    fn setString(reg: Reg, string: String) {
+        MASM::setUnboxedValue(reg, Value::fromString(string));
+    }
+
+    fn getSymbol(reg: Reg) -> Symbol {
+        Value::toSymbol(MASM::getUnboxedValue(reg))
+    }
+
+    fn setSymbol(reg: Reg, symbol: Symbol) {
+        MASM::setUnboxedValue(reg, Value::fromSymbol(symbol));
+    }
+
+    fn getBigInt(reg: Reg) -> BigInt {
+        Value::toBigInt(MASM::getUnboxedValue(reg))
+    }
+
+    fn setBigInt(reg: Reg, bigInt: BigInt) {
+        MASM::setUnboxedValue(reg, Value::fromBigInt(bigInt));
+    }
+
     fn getValueTag(reg: Reg) -> ValueType {
         RegData::toValueType(MASM::getData(reg))
     }
@@ -1714,69 +1759,8 @@
         MASM::setData(reg, RegData::fromValueType(tag));
     }
 
-    fn getValue(valueReg: ValueReg) -> Value;
-    fn setValue(valueReg: ValueReg, value: Value);
->>>>>>> 426ed09b
-
-    fn setUnboxedValue(reg: Reg, value: Value) {
-        MASM::setData(reg, RegData::fromUnboxedValue(value));
-    }
-
-    fn getInt32(reg: Reg) -> Int32 {
-        Value::toInt32(MASM::getUnboxedValue(reg))
-    }
-
-    fn setInt32(reg: Reg, int32: Int32) {
-        MASM::setUnboxedValue(reg, Value::fromInt32(int32));
-    }
-
-    fn getBool(reg: Reg) -> Bool {
-        Value::toBool(MASM::getUnboxedValue(reg))
-    }
-
-    fn setBool(reg: Reg, bool: Bool) {
-        MASM::setUnboxedValue(reg, Value::fromBool(bool));
-    }
-
-    fn getObject(reg: Reg) -> Object {
-        Value::toObject(MASM::getUnboxedValue(reg))
-    }
-
-    fn setObject(reg: Reg, object: Object) {
-        MASM::setUnboxedValue(reg, Value::fromObject(object));
-    }
-
-    fn getString(reg: Reg) -> String {
-        Value::toString(MASM::getUnboxedValue(reg))
-    }
-
-    fn setString(reg: Reg, string: String) {
-        MASM::setUnboxedValue(reg, Value::fromString(string));
-    }
-
-    fn getSymbol(reg: Reg) -> Symbol {
-        Value::toSymbol(MASM::getUnboxedValue(reg))
-    }
-
-    fn setSymbol(reg: Reg, symbol: Symbol) {
-        MASM::setUnboxedValue(reg, Value::fromSymbol(symbol));
-    }
-
-    fn getBigInt(reg: Reg) -> BigInt {
-        Value::toBigInt(MASM::getUnboxedValue(reg))
-    }
-
-<<<<<<< HEAD
-    fn setBigInt(reg: Reg, bigInt: BigInt) {
-        MASM::setUnboxedValue(reg, Value::fromBigInt(bigInt));
-    }
-=======
-    fn getBigInt(reg: Reg) -> BigInt;
-    fn setBigInt(reg: Reg, bigInt: BigInt);
-
     fn getDouble(floatReg: FloatReg) -> Double;
     fn setDouble(floatReg: FloatReg, double: Double);
->>>>>>> 426ed09b
 }
 
 //impl MASM {
