type #ValueReg = #Reg;

procedure #ValueReg~scratchReg($valueReg: #ValueReg)
  returns (reg: #Reg)
{
  reg := $valueReg;
}

var #MASM~regs: #Map #Reg #RegData;

procedure #MASM~getData($reg: #Reg)
  returns (ret: #RegData)
{
  ret := #Map~get(#MASM~regs, $reg);
}

procedure #MASM~setData($reg: #Reg, $data: #RegData)
  modifies #MASM~regs;
{
  #MASM~regs := #Map~set(#MASM~regs, $reg, $data);
}

procedure #MASM~getValue($valueReg: #ValueReg)
  returns (ret: #Value)
{
  var tmp'0: #RegData;
  call tmp'0 := #MASM~getData($valueReg);
  call ret := #RegData~toValue(tmp'0);
}

procedure #MASM~setValue($valueReg: #ValueReg, $value: #Value)
  modifies #MASM~regs;
{
  var tmp'0: #RegData;
  call tmp'0 := #RegData~fromValue($value);
  call #MASM~setData($valueReg, tmp'0);
}

<<<<<<< HEAD
var #MASM~floatRegs: #Map #PhyFloatReg #RegData;
=======
procedure #MASM~getUnboxedValue($reg: #Reg)
  returns (ret: #Value)
{
  var tmp'0: #RegData;
  call tmp'0 := #MASM~getData($reg);
  call ret := #RegData~toUnboxedValue(tmp'0);
}

procedure #MASM~setUnboxedValue($reg: #Reg, $value: #Value)
  modifies #MASM~regs;
{
  var tmp'0: #RegData;
  call tmp'0 := #RegData~fromUnboxedValue($value);
  call #MASM~setData($reg, tmp'0);
}

procedure #MASM~getInt32($reg: #Reg)
  returns (ret: #Int32)
{
  var tmp'0: #Value;
  call tmp'0 := #MASM~getUnboxedValue($reg);
  call ret := #Value~toInt32(tmp'0);
}

procedure #MASM~setInt32($reg: #Reg, $int32: #Int32)
  modifies #MASM~regs;
{
  var tmp'0: #Value;
  call tmp'0 := #Value~fromInt32($int32);
  call #MASM~setUnboxedValue($reg, tmp'0);
}

procedure #MASM~getBool($reg: #Reg)
  returns (ret: #Bool)
{
  var tmp'0: #Value;
  call tmp'0 := #MASM~getUnboxedValue($reg);
  call ret := #Value~toBool(tmp'0);
}

procedure #MASM~setBool($reg: #Reg, $bool: #Bool)
  modifies #MASM~regs;
{
  var tmp'0: #Value;
  call tmp'0 := #Value~fromBool($bool);
  call #MASM~setUnboxedValue($reg, tmp'0);
}

procedure #MASM~getObject($reg: #Reg)
  returns (ret: #Object)
{
  var tmp'0: #Value;
  call tmp'0 := #MASM~getUnboxedValue($reg);
  call ret := #Value~toObject(tmp'0);
}

procedure #MASM~setObject($reg: #Reg, $object: #Object)
  modifies #MASM~regs;
{
  var tmp'0: #Value;
  call tmp'0 := #Value~fromObject($object);
  call #MASM~setUnboxedValue($reg, tmp'0);
}

procedure #MASM~getString($reg: #Reg)
  returns (ret: #String)
{
  var tmp'0: #Value;
  call tmp'0 := #MASM~getUnboxedValue($reg);
  call ret := #Value~toString(tmp'0);
}

procedure #MASM~setString($reg: #Reg, $string: #String)
  modifies #MASM~regs;
{
  var tmp'0: #Value;
  call tmp'0 := #Value~fromString($string);
  call #MASM~setUnboxedValue($reg, tmp'0);
}

procedure #MASM~getSymbol($reg: #Reg)
  returns (ret: #Symbol)
{
  var tmp'0: #Value;
  call tmp'0 := #MASM~getUnboxedValue($reg);
  call ret := #Value~toSymbol(tmp'0);
}

procedure #MASM~setSymbol($reg: #Reg, $symbol: #Symbol)
  modifies #MASM~regs;
{
  var tmp'0: #Value;
  call tmp'0 := #Value~fromSymbol($symbol);
  call #MASM~setUnboxedValue($reg, tmp'0);
}

procedure #MASM~getBigInt($reg: #Reg)
  returns (ret: #BigInt)
{
  var tmp'0: #Value;
  call tmp'0 := #MASM~getUnboxedValue($reg);
  call ret := #Value~toBigInt(tmp'0);
}

procedure #MASM~setBigInt($reg: #Reg, $bigInt: #BigInt)
  modifies #MASM~regs;
{
  var tmp'0: #Value;
  call tmp'0 := #Value~fromBigInt($bigInt);
  call #MASM~setUnboxedValue($reg, tmp'0);
}

procedure #MASM~getStackIndex($reg: #Reg)
  returns (ret: #UInt64)
{
  var tmp'0: #RegData;
  call tmp'0 := #MASM~getData($reg);
  call ret := #RegData~toStackIndex(tmp'0);
}

procedure #MASM~setStackIndex($reg: #Reg, $index: #UInt64)
  modifies #MASM~regs;
{
  var tmp'0: #RegData;
  call tmp'0 := #RegData~fromStackIndex($index);
  call #MASM~setData($reg, tmp'0);
}

var #MASM~floatRegs: #Map #PhyFloatReg #FloatData;
>>>>>>> f7909a99

procedure #MASM~getFloatData($phyReg: #PhyFloatReg)
  returns (ret: #FloatData)
{
  ret := #Map~get(#MASM~floatRegs, $phyReg);
}

procedure #MASM~setFloatData($phyReg: #PhyFloatReg, $data: #FloatData)
  modifies #MASM~floatRegs;
{
    #MASM~floatRegs := #Map~set(#MASM~floatRegs, $phyReg, $data);
}

procedure #MASM~getDouble($floatReg: #FloatReg)
  returns (ret: #Float64)
{
    var tmp'0: #FloatData;

    assert #FloatReg^field~type($floatReg) == #FloatContentType^Variant~Double();
    call tmp'0 := #MASM~getFloatData(#FloatReg^field~reg($floatReg));
    call ret := #FloatData~toDouble(tmp'0);
}

procedure #MASM~setDouble($floatReg: #FloatReg, $double: #Float64)
{
    var tmp'0: #FloatData;

    assert #FloatReg^field~type($floatReg) == #FloatContentType^Variant~Double();
    call tmp'0 := #FloatData~fromDouble($double);
    call #MASM~setFloatData(#FloatReg^field~reg($floatReg), tmp'0);
}

// GeneralRegSet

function #GeneralRegSet~rawSet($set: #GeneralRegSet): #Set #Reg;
function #GeneralRegSet~newUnchecked($rawSet: #Set #Reg): #GeneralRegSet;

procedure #GeneralRegSet~new($rawSet: #Set #Reg)
    returns (ret: #GeneralRegSet)
{
    var tmp'0: #GeneralRegSet;

    tmp'0 := #GeneralRegSet~newUnchecked($rawSet);
    assume #GeneralRegSet~rawSet(tmp'0) == $rawSet;
    ret := tmp'0;
}

procedure #GeneralRegSet~newEmpty()
    returns (ret: #GeneralRegSet)
{
    var tmp'0: #Set #Reg;

    tmp'0 := #Set~empty();
    call ret := #GeneralRegSet~new(tmp'0);
}

procedure #GeneralRegSet~newVolatile()
    returns (ret: #GeneralRegSet)
{
    var tmp'0: #Set #Reg;

    tmp'0 := #Set~empty();
    tmp'0 := #Set~add(tmp'0, #Reg^Variant~Rax());
    tmp'0 := #Set~add(tmp'0, #Reg^Variant~Rcx());
    tmp'0 := #Set~add(tmp'0, #Reg^Variant~Rdx());
    tmp'0 := #Set~add(tmp'0, #Reg^Variant~Rsi());
    tmp'0 := #Set~add(tmp'0, #Reg^Variant~Rdi());
    tmp'0 := #Set~add(tmp'0, #Reg^Variant~R8());
    tmp'0 := #Set~add(tmp'0, #Reg^Variant~R9());
    tmp'0 := #Set~add(tmp'0, #Reg^Variant~R10());

    call ret := #GeneralRegSet~new(tmp'0);
}

procedure #GeneralRegSet~newIntersect($lhs: #GeneralRegSet, $rhs: #GeneralRegSet)
    returns (ret: #GeneralRegSet)
{
    var tmp'0: #Set #Reg;
    var tmp'1: #Set #Reg;

    tmp'0 := #GeneralRegSet~rawSet($lhs);
    tmp'1 := #GeneralRegSet~rawSet($rhs);

    call ret := #GeneralRegSet~new(#Set~intersect(tmp'0, tmp'1));
}

procedure #GeneralRegSet~newDifference($lhs: #GeneralRegSet, $rhs: #GeneralRegSet)
    returns (ret: #GeneralRegSet)
{
    var tmp'0: #Set #Reg;
    var tmp'1: #Set #Reg;

    tmp'0 := #GeneralRegSet~rawSet($lhs);
    tmp'1 := #GeneralRegSet~rawSet($rhs);

    call ret := #GeneralRegSet~new(#Set~difference(tmp'0, tmp'1));
}

function {:inline} #GeneralRegSet~contains($set: #GeneralRegSet, $reg: #Reg): #Bool {
    #Set~contains(#GeneralRegSet~rawSet($set), $reg)
}

procedure #GeneralRegSet~add($set: #GeneralRegSet, $reg: #Reg)
    returns (newSet: #GeneralRegSet)
{
    var $rawSet: #Set #Reg;

    $rawSet := #Set~add(#GeneralRegSet~rawSet($set), $reg);
    call newSet := #GeneralRegSet~new($rawSet);
}

procedure #GeneralRegSet~take($set: #GeneralRegSet, $reg: #Reg)
    returns (newSet: #GeneralRegSet)
{
    var $rawSet: #Set #Reg;

    $rawSet := #Set~remove(#GeneralRegSet~rawSet($set), $reg);
    call newSet := #GeneralRegSet~new($rawSet);
}

// FloatRegSet

function #FloatRegSet~rawSet($set: #FloatRegSet): #Set #FloatReg;
function #FloatRegSet~newUnchecked($rawSet: #Set #FloatReg): #FloatRegSet;

procedure #FloatRegSet~new($rawSet: #Set #FloatReg)
    returns (ret: #FloatRegSet)
{
    var tmp'0: #FloatRegSet;

    tmp'0 := #FloatRegSet~newUnchecked($rawSet);
    assume #FloatRegSet~rawSet(tmp'0) == $rawSet;
    ret := tmp'0;
}

procedure #FloatRegSet~newEmpty()
    returns (ret: #FloatRegSet)
{
    var tmp'0: #Set #FloatReg;

    tmp'0 := #Set~empty();
    call ret := #FloatRegSet~new(tmp'0);
}

procedure #FloatRegSet~newVolatile()
    returns (ret: #FloatRegSet)
{
    var tmp'0: #Set #FloatReg;
    var simdReg: #FloatReg;
    var doubleReg: #FloatReg;
    var singleReg: #FloatReg;

    tmp'0 := #Set~complement(#Set~empty());

    call simdReg := #FloatReg~new(#PhyFloatReg^Variant~Xmm15(), #FloatContentType^Variant~Simd128());
    call doubleReg := #FloatReg~new(#PhyFloatReg^Variant~Xmm15(), #FloatContentType^Variant~Double());
    call singleReg := #FloatReg~new(#PhyFloatReg^Variant~Xmm15(), #FloatContentType^Variant~Single());

    tmp'0 := #Set~remove(tmp'0, simdReg);
    tmp'0 := #Set~remove(tmp'0, doubleReg);
    tmp'0 := #Set~remove(tmp'0, singleReg);

    call ret := #FloatRegSet~new(tmp'0);
}

procedure #FloatRegSet~newIntersect($lhs: #FloatRegSet, $rhs: #FloatRegSet)
    returns (ret: #FloatRegSet)
{
    var tmp'0: #Set #FloatReg;
    var tmp'1: #Set #FloatReg;

    tmp'0 := #FloatRegSet~rawSet($lhs);
    tmp'1 := #FloatRegSet~rawSet($rhs);

    call ret := #FloatRegSet~new(#Set~intersect(tmp'0, tmp'1));
}

procedure #FloatRegSet~newDifference($lhs: #FloatRegSet, $rhs: #FloatRegSet)
    returns (ret: #FloatRegSet)
{
    var tmp'0: #Set #FloatReg;
    var tmp'1: #Set #FloatReg;

    tmp'0 := #FloatRegSet~rawSet($lhs);
    tmp'1 := #FloatRegSet~rawSet($rhs);

    call ret := #FloatRegSet~new(#Set~difference(tmp'0, tmp'1));
}

function {:inline} #FloatRegSet~contains($set: #FloatRegSet, $reg: #FloatReg): #Bool {
    #Set~contains(#FloatRegSet~rawSet($set), $reg)
}

procedure #FloatRegSet~add($set: #FloatRegSet, $reg: #FloatReg)
    returns (newSet: #FloatRegSet)
{
    var $rawSet: #Set #FloatReg;

    $rawSet := #Set~add(#FloatRegSet~rawSet($set), $reg);
    call newSet := #FloatRegSet~new($rawSet);
}

procedure #FloatRegSet~take($set: #FloatRegSet, $reg: #FloatReg)
    returns (newSet: #FloatRegSet)
{
    var $rawSet: #Set #FloatReg;

    $rawSet := #Set~remove(#FloatRegSet~rawSet($set), $reg);
    call newSet := #FloatRegSet~new($rawSet);
}

var #MASM~hasPushedRegs: #Bool;

var #MASM~pushedLiveGeneralRegs: #Map #Reg #RegData;
var #MASM~pushedLiveFloatRegs: #Map #PhyFloatReg #FloatData;

procedure #MASM~setHasPushedRegs()
{
    assert #MASM~hasPushedRegs == false;
    #MASM~hasPushedRegs := true;
}

procedure #MASM~unsetHasPushedRegs()
{
    assert #MASM~hasPushedRegs == true;
    #MASM~hasPushedRegs := false;
}

procedure #MASM~stackPushLiveGeneralReg($reg: #Reg)
{
    var $data: #RegData;
    call $data := #MASM~getData($reg);
    #MASM~pushedLiveGeneralRegs := #Map~set(#MASM~pushedLiveGeneralRegs, $reg, $data);
}

procedure #MASM~stackPopLiveGeneralReg($reg: #Reg)
{
    var $data: #RegData;
    $data := #Map~get(#MASM~pushedLiveGeneralRegs, $reg);
    call #MASM~setData($reg, $data);
}

procedure #MASM~stackPushLiveFloatReg($floatReg: #FloatReg)
{
    var $data: #FloatData;
    call $data := #MASM~getFloatData(#FloatReg^field~reg($floatReg));
    assert #FloatReg^field~type($floatReg) == #FloatData~contentType($data);
    #MASM~pushedLiveFloatRegs := #Map~set(#MASM~pushedLiveFloatRegs, #FloatReg^field~reg($floatReg), $data);
}

procedure #MASM~stackPopLiveFloatReg($floatReg: #FloatReg)
{
    var $data: #FloatData;
    $data := #Map~get(#MASM~pushedLiveFloatRegs, #FloatReg^field~reg($floatReg));
    assert #FloatReg^field~type($floatReg) == #FloatData~contentType($data);
    call #MASM~setFloatData(#FloatReg^field~reg($floatReg), $data);
}

var #MASM~stack: #Map #UInt64 #StackData;

procedure #MASM~stackPush($data: #StackData)
    modifies #MASM~regs, #MASM~stack;
{
    var $stackPtr: #UInt64;
    var $dataSize: #UInt64;

    call $stackPtr := #MASM~getStackIndex(#Reg^Variant~Rsp());
    call $dataSize := #StackData~size($data);
    $stackPtr := #UInt64^sub($stackPtr, $dataSize);
    assert #UInt64^gte($stackPtr, 0bv64);
    call #MASM~setStackIndex(#Reg^Variant~Rsp(), $stackPtr);
    #MASM~stack := #Map~set(#MASM~stack, $stackPtr, $data);
}

procedure #MASM~stackPop()
    returns (data: #StackData)
    modifies #MASM~regs, #MASM~stack;
{
    var $stackPtr: #UInt64;
    var $dataSize: #UInt64;

    call $stackPtr := #MASM~getStackIndex(#Reg^Variant~Rsp());
    data := #Map~get(#MASM~stack, $stackPtr);
    call $dataSize := #StackData~size(data);
    $stackPtr := #UInt64^add($stackPtr, $dataSize);
    call #MASM~setStackIndex(#Reg^Variant~Rsp(), $stackPtr);
}

procedure #MASM~stackStore($idx: #UInt64, $data: #StackData)
    modifies #MASM~stack;
{
    #MASM~stack := #Map~set(#MASM~stack, $idx, $data);
}

procedure #MASM~stackLoad($idx: #UInt64)
    returns (ret: #StackData)
{
    ret := #Map~get(#MASM~stack, $idx);
}

procedure #ABIFunction~clobberVolatileRegs()
{
    var $value: #Value;
    var $data: #RegData;

    call $value := #Value~getUndefined();
    call $data := #RegData~fromValue($value);

    call #MASM~setData(#Reg^Variant~Rax(), $data);
    call #MASM~setData(#Reg^Variant~Rcx(), $data);
    call #MASM~setData(#Reg^Variant~Rdx(), $data);
    call #MASM~setData(#Reg^Variant~Rsi(), $data);
    call #MASM~setData(#Reg^Variant~Rdi(), $data);
    call #MASM~setData(#Reg^Variant~R8(), $data);
    call #MASM~setData(#Reg^Variant~R9(), $data);
    call #MASM~setData(#Reg^Variant~R10(), $data);
}

var #CacheIR~knownOperandIds: #Set #UInt16;

var #CacheIR~operandLocations: #Map #UInt16 #OperandLocation;

procedure #CacheIR~defineTypedId($typedId: #TypedId)
    returns (ret: #Reg)
    modifies #CacheIR~operandLocations, #CacheIR~allocatedRegs;
{
    var $id'0: #UInt16;
    var $loc'0: #OperandLocation;
    var $loc'1: #OperandLocation;
    var $locKind'0: #OperandLocationKind;
    
    $id'0 := #OperandId~id(#TypedId^to#OperandId($typedId));
    $loc'0 := #Map~get(#CacheIR~operandLocations, $id'0);
    $locKind'0 := #OperandLocation~kind($loc'0);
    assert $locKind'0 == #OperandLocationKind^Variant~Uninitialized();
    
    call ret := #CacheIR~allocateReg();
    call $loc'1 := #OperandLocation~setPayloadReg(ret, #TypedId~type($typedId));
    #CacheIR~operandLocations := #Map~set(#CacheIR~operandLocations, $id'0, $loc'1);
}

procedure #CacheIR~defineValueId($valueId: #ValueId)
    returns (ret: #ValueReg)
    modifies #CacheIR~operandLocations, #CacheIR~allocatedRegs;
{
    var $id'0: #UInt16;
    var $loc'0: #OperandLocation;
    var $loc'1: #OperandLocation;
    var $locKind'0: #OperandLocationKind;
    
    $id'0 := #OperandId~id(#ValueId^to#OperandId($valueId));
    $loc'0 := #Map~get(#CacheIR~operandLocations, $id'0);
    $locKind'0 := #OperandLocation~kind($loc'0);
    assert $locKind'0 == #OperandLocationKind^Variant~Uninitialized();
    
    call ret := #CacheIR~allocateValueReg();
    call $loc'1 := #OperandLocation~setValueReg(ret);
    #CacheIR~operandLocations := #Map~set(#CacheIR~operandLocations, $id'0, $loc'1);
}

procedure #CacheIR~getOperandLocation($operandId: #OperandId)
    returns (loc: #OperandLocation)
{
    loc := #Map~get(#CacheIR~operandLocations, #OperandId~id($operandId));
}

procedure #CacheIR~setOperandLocation($operandId: #OperandId, $loc: #OperandLocation)
    modifies #CacheIR~operandLocations;
{
    #CacheIR~operandLocations :=
        #Map~set(#CacheIR~operandLocations, #OperandId~id($operandId), $loc);
}

var #CacheIR~allocatedRegs: #Set #Reg;

var #CacheIR~liveFloatRegSetRaw: #FloatRegSet;

procedure #CacheIR~liveFloatRegSet()
  returns (ret: #FloatRegSet)
{
    ret := #CacheIR~liveFloatRegSetRaw;
}

procedure #CacheIR~allocateValueReg()
  returns (ret: #ValueReg)
  modifies #CacheIR~allocatedRegs;
{
  call ret := #CacheIR~allocateReg();
}

procedure #CacheIR~releaseValueReg($valueReg: #ValueReg)
  modifies #CacheIR~allocatedRegs;
{
  call #CacheIR~releaseReg($valueReg);
}

procedure #CacheIR~allocateReg()
  returns (ret: #Reg)
  modifies #CacheIR~allocatedRegs;
{
  var tmp'0: #Bool;

  // ensure that we have enough registers by
  // asserting that there is atleast one allocatable
  // register that is not already allocated
  assert (
    !#Set~contains(#CacheIR~allocatedRegs, #Reg^Variant~Rax()) ||
    !#Set~contains(#CacheIR~allocatedRegs, #Reg^Variant~Rbx()) ||
    !#Set~contains(#CacheIR~allocatedRegs, #Reg^Variant~Rcx()) ||
    !#Set~contains(#CacheIR~allocatedRegs, #Reg^Variant~Rdx()) ||
    !#Set~contains(#CacheIR~allocatedRegs, #Reg^Variant~Rsi()) ||
    !#Set~contains(#CacheIR~allocatedRegs, #Reg^Variant~Rdi()) ||
    !#Set~contains(#CacheIR~allocatedRegs, #Reg^Variant~R8()) ||
    !#Set~contains(#CacheIR~allocatedRegs, #Reg^Variant~R9()) ||
    !#Set~contains(#CacheIR~allocatedRegs, #Reg^Variant~R10()) ||
    !#Set~contains(#CacheIR~allocatedRegs, #Reg^Variant~R12()) ||
    !#Set~contains(#CacheIR~allocatedRegs, #Reg^Variant~R13()) ||
    !#Set~contains(#CacheIR~allocatedRegs, #Reg^Variant~R14()) ||
    !#Set~contains(#CacheIR~allocatedRegs, #Reg^Variant~R15())
  );

  ret := #CacheIR~allocateRegUnchecked(#CacheIR~allocatedRegs);

  // rsp, rbp and r11 are not allocatable registers
  // NOTE: rbp is allocatable in the latest versions of Firefox
  // but is not in the cachet fork
  assume (
    ret != #Reg^Variant~Rsp() &&
    ret != #Reg^Variant~Rbp() &&
    ret != #Reg^Variant~R11()
  );

  tmp'0 := #Set~contains(#CacheIR~allocatedRegs, ret);
  assume !tmp'0;

  #CacheIR~allocatedRegs := #Set~add(#CacheIR~allocatedRegs, ret);
}

procedure #CacheIR~allocateKnownReg($reg: #Reg)
  modifies #CacheIR~allocatedRegs;
{
  var tmp'0: #Bool;
  
  // register should not already be allocated
  tmp'0 := #Set~contains(#CacheIR~allocatedRegs, $reg);
  assert !tmp'0;

  #CacheIR~allocatedRegs := #Set~add(#CacheIR~allocatedRegs, $reg);
}

function #CacheIR~allocateRegUnchecked($allocatedRegs: #Set #Reg): #Reg;

procedure #CacheIR~releaseReg($reg: #Reg)
  modifies #CacheIR~allocatedRegs;
{
  var tmp'0: #Bool;

  // register should already be allocated
  tmp'0 := #Set~contains(#CacheIR~allocatedRegs, $reg);
  assert tmp'0;

  #CacheIR~allocatedRegs := #Set~remove(#CacheIR~allocatedRegs, $reg);
}

var #CacheIR~allocatedFloatRegs: #Set #PhyFloatReg;

procedure #CacheIR~allocateAvailableFloatReg($floatReg: #FloatReg)
  returns (ret: #FloatReg)
  modifies #CacheIR~allocatedFloatRegs;
{
  // xmm15 is not an allocatable register
  assert (
    #FloatReg^field~reg($floatReg) != #PhyFloatReg^Variant~Xmm15()
  );

  call #CacheIR~allocateAvailableFloatRegUnchecked($floatReg: #FloatReg);
  ret := $floatReg;
}

procedure #CacheIR~allocateAvailableFloatRegUnchecked($floatReg: #FloatReg)
  modifies #CacheIR~allocatedFloatRegs;
{
  // register should not already be allocated
  assert !#Set~contains(#CacheIR~allocatedFloatRegs, #FloatReg^field~reg($floatReg));

  #CacheIR~allocatedFloatRegs := #Set~add(#CacheIR~allocatedFloatRegs, #FloatReg^field~reg($floatReg));
}

procedure #CacheIR~releaseFloatReg($floatReg: #FloatReg)
  modifies #CacheIR~allocatedFloatRegs;
{
  // register should be allocated
  assert #Set~contains(#CacheIR~allocatedFloatRegs, #FloatReg^field~reg($floatReg));

  #CacheIR~allocatedFloatRegs := #Set~remove(#CacheIR~allocatedFloatRegs, #FloatReg^field~reg($floatReg));
}

procedure #initRegState()
{

  var value: #Value;
  var regData: #RegData;
  var stackData: #StackData;

  // initially all registers are unallocated
  #CacheIR~allocatedRegs := #Set~empty(); 

  // initially all registers are unallocated
  #CacheIR~allocatedFloatRegs := #Set~empty(); 

  call value := #Value~fromInt32(0bv32);
  call regData := #RegData~fromUnboxedValue(value);
  call stackData := #StackData~fromRegData(regData);
  #MASM~stack := #Map~const(stackData);

  call #MASM~setStackIndex(#Reg^Variant~Rsp(), 512bv64);

  call #CacheIR~liveFloatRegSetRaw := #FloatRegSet~newEmpty();
  #MASM~hasPushedRegs := false;
}

<<<<<<< HEAD
procedure #initOperandId($operandId: #OperandId)
  modifies #CacheIR~operandLocations, #CacheIR~knownOperandIds;
{
  var $id'0: #UInt16;
=======
procedure #availableReg($reg: #Reg)
{
>>>>>>> f7909a99
  var tmp'0: #Bool;
  var $loc'0: #OperandLocation;

  $id'0 := #OperandId~id($operandId);
  tmp'0 := #Set~contains(#CacheIR~knownOperandIds, $id'0);
  assume !tmp'0;
  #CacheIR~knownOperandIds := #Set~add(#CacheIR~knownOperandIds, $id'0);

<<<<<<< HEAD
  call $loc'0 := #OperandLocation~newUninitialized();
  #CacheIR~operandLocations := #Map~set(#CacheIR~operandLocations, $id'0, $loc'0);
}

procedure #initInputValueId($valueId: #ValueId)
  modifies #CacheIR~operandLocations, #CacheIR~allocatedRegs;
{
  var $valueReg'0: #ValueReg;
  var $data'1: #RegData;
  var tmp'2: #Bool;
  call $valueReg'0 := #CacheIR~defineValueId($valueId);
  call $data'1 := #MASM~getData($valueReg'0);
  call tmp'2 := #RegData~isValue($data'1);
  assume tmp'2;
}

procedure #initValueOutput()
{
  var tmp'0: #Bool;
  var tmp'1: #ValueReg;

  call tmp'0 := #TypedOrValueReg~hasValue(#CacheIR~outputReg);
  assume tmp'0;

  call tmp'1 := #TypedOrValueReg~toValueReg(#CacheIR~outputReg);
  assume !#Set~contains(#CacheIR~allocatedRegs, tmp'1);
}

procedure #initTypedOutput($type: #MIRType)
{
  var tmp'0: #MIRType;
  var $anyReg'1: #AnyReg;
  var tmp'2: #Bool;
  var tmp'3: #Reg;

  assert $type != #MIRType^Variant~Value();
  assume #TypedOrValueReg~type(#CacheIR~outputReg) == $type;

  call $anyReg'1 := #TypedOrValueReg~toTypedReg(#CacheIR~outputReg);
  assume !#AnyReg~isFloat($anyReg'1);

  call tmp'3 := #AnyReg~toReg($anyReg'1);
  assume !#Set~contains(#CacheIR~allocatedRegs, tmp'3);
=======
  tmp'0 := #Set~contains(#CacheIR~allocatedRegs, $reg);
  assume !tmp'0;
}

procedure #addLiveFloatReg($floatReg: #FloatReg)
{
    var data'0: #FloatData;

    havoc data'0;
    call #CacheIR~liveFloatRegSetRaw := #FloatRegSet~add(#CacheIR~liveFloatRegSetRaw, $floatReg);

    assume #FloatReg^field~type($floatReg) == #FloatData~contentType(data'0);
    call #MASM~setFloatData(#FloatReg^field~reg($floatReg), data'0);
>>>>>>> f7909a99
}<|MERGE_RESOLUTION|>--- conflicted
+++ resolved
@@ -36,139 +36,7 @@
   call #MASM~setData($valueReg, tmp'0);
 }
 
-<<<<<<< HEAD
-var #MASM~floatRegs: #Map #PhyFloatReg #RegData;
-=======
-procedure #MASM~getUnboxedValue($reg: #Reg)
-  returns (ret: #Value)
-{
-  var tmp'0: #RegData;
-  call tmp'0 := #MASM~getData($reg);
-  call ret := #RegData~toUnboxedValue(tmp'0);
-}
-
-procedure #MASM~setUnboxedValue($reg: #Reg, $value: #Value)
-  modifies #MASM~regs;
-{
-  var tmp'0: #RegData;
-  call tmp'0 := #RegData~fromUnboxedValue($value);
-  call #MASM~setData($reg, tmp'0);
-}
-
-procedure #MASM~getInt32($reg: #Reg)
-  returns (ret: #Int32)
-{
-  var tmp'0: #Value;
-  call tmp'0 := #MASM~getUnboxedValue($reg);
-  call ret := #Value~toInt32(tmp'0);
-}
-
-procedure #MASM~setInt32($reg: #Reg, $int32: #Int32)
-  modifies #MASM~regs;
-{
-  var tmp'0: #Value;
-  call tmp'0 := #Value~fromInt32($int32);
-  call #MASM~setUnboxedValue($reg, tmp'0);
-}
-
-procedure #MASM~getBool($reg: #Reg)
-  returns (ret: #Bool)
-{
-  var tmp'0: #Value;
-  call tmp'0 := #MASM~getUnboxedValue($reg);
-  call ret := #Value~toBool(tmp'0);
-}
-
-procedure #MASM~setBool($reg: #Reg, $bool: #Bool)
-  modifies #MASM~regs;
-{
-  var tmp'0: #Value;
-  call tmp'0 := #Value~fromBool($bool);
-  call #MASM~setUnboxedValue($reg, tmp'0);
-}
-
-procedure #MASM~getObject($reg: #Reg)
-  returns (ret: #Object)
-{
-  var tmp'0: #Value;
-  call tmp'0 := #MASM~getUnboxedValue($reg);
-  call ret := #Value~toObject(tmp'0);
-}
-
-procedure #MASM~setObject($reg: #Reg, $object: #Object)
-  modifies #MASM~regs;
-{
-  var tmp'0: #Value;
-  call tmp'0 := #Value~fromObject($object);
-  call #MASM~setUnboxedValue($reg, tmp'0);
-}
-
-procedure #MASM~getString($reg: #Reg)
-  returns (ret: #String)
-{
-  var tmp'0: #Value;
-  call tmp'0 := #MASM~getUnboxedValue($reg);
-  call ret := #Value~toString(tmp'0);
-}
-
-procedure #MASM~setString($reg: #Reg, $string: #String)
-  modifies #MASM~regs;
-{
-  var tmp'0: #Value;
-  call tmp'0 := #Value~fromString($string);
-  call #MASM~setUnboxedValue($reg, tmp'0);
-}
-
-procedure #MASM~getSymbol($reg: #Reg)
-  returns (ret: #Symbol)
-{
-  var tmp'0: #Value;
-  call tmp'0 := #MASM~getUnboxedValue($reg);
-  call ret := #Value~toSymbol(tmp'0);
-}
-
-procedure #MASM~setSymbol($reg: #Reg, $symbol: #Symbol)
-  modifies #MASM~regs;
-{
-  var tmp'0: #Value;
-  call tmp'0 := #Value~fromSymbol($symbol);
-  call #MASM~setUnboxedValue($reg, tmp'0);
-}
-
-procedure #MASM~getBigInt($reg: #Reg)
-  returns (ret: #BigInt)
-{
-  var tmp'0: #Value;
-  call tmp'0 := #MASM~getUnboxedValue($reg);
-  call ret := #Value~toBigInt(tmp'0);
-}
-
-procedure #MASM~setBigInt($reg: #Reg, $bigInt: #BigInt)
-  modifies #MASM~regs;
-{
-  var tmp'0: #Value;
-  call tmp'0 := #Value~fromBigInt($bigInt);
-  call #MASM~setUnboxedValue($reg, tmp'0);
-}
-
-procedure #MASM~getStackIndex($reg: #Reg)
-  returns (ret: #UInt64)
-{
-  var tmp'0: #RegData;
-  call tmp'0 := #MASM~getData($reg);
-  call ret := #RegData~toStackIndex(tmp'0);
-}
-
-procedure #MASM~setStackIndex($reg: #Reg, $index: #UInt64)
-  modifies #MASM~regs;
-{
-  var tmp'0: #RegData;
-  call tmp'0 := #RegData~fromStackIndex($index);
-  call #MASM~setData($reg, tmp'0);
-}
-
 var #MASM~floatRegs: #Map #PhyFloatReg #FloatData;
->>>>>>> f7909a99
 
 procedure #MASM~getFloatData($phyReg: #PhyFloatReg)
   returns (ret: #FloatData)
@@ -180,25 +48,6 @@
   modifies #MASM~floatRegs;
 {
     #MASM~floatRegs := #Map~set(#MASM~floatRegs, $phyReg, $data);
-}
-
-procedure #MASM~getDouble($floatReg: #FloatReg)
-  returns (ret: #Float64)
-{
-    var tmp'0: #FloatData;
-
-    assert #FloatReg^field~type($floatReg) == #FloatContentType^Variant~Double();
-    call tmp'0 := #MASM~getFloatData(#FloatReg^field~reg($floatReg));
-    call ret := #FloatData~toDouble(tmp'0);
-}
-
-procedure #MASM~setDouble($floatReg: #FloatReg, $double: #Float64)
-{
-    var tmp'0: #FloatData;
-
-    assert #FloatReg^field~type($floatReg) == #FloatContentType^Variant~Double();
-    call tmp'0 := #FloatData~fromDouble($double);
-    call #MASM~setFloatData(#FloatReg^field~reg($floatReg), tmp'0);
 }
 
 // GeneralRegSet
@@ -216,7 +65,7 @@
     ret := tmp'0;
 }
 
-procedure #GeneralRegSet~newEmpty()
+procedure #GeneralRegSet~empty()
     returns (ret: #GeneralRegSet)
 {
     var tmp'0: #Set #Reg;
@@ -225,7 +74,7 @@
     call ret := #GeneralRegSet~new(tmp'0);
 }
 
-procedure #GeneralRegSet~newVolatile()
+procedure #GeneralRegSet~volatile()
     returns (ret: #GeneralRegSet)
 {
     var tmp'0: #Set #Reg;
@@ -243,7 +92,7 @@
     call ret := #GeneralRegSet~new(tmp'0);
 }
 
-procedure #GeneralRegSet~newIntersect($lhs: #GeneralRegSet, $rhs: #GeneralRegSet)
+procedure #GeneralRegSet~intersect($lhs: #GeneralRegSet, $rhs: #GeneralRegSet)
     returns (ret: #GeneralRegSet)
 {
     var tmp'0: #Set #Reg;
@@ -255,7 +104,7 @@
     call ret := #GeneralRegSet~new(#Set~intersect(tmp'0, tmp'1));
 }
 
-procedure #GeneralRegSet~newDifference($lhs: #GeneralRegSet, $rhs: #GeneralRegSet)
+procedure #GeneralRegSet~difference($lhs: #GeneralRegSet, $rhs: #GeneralRegSet)
     returns (ret: #GeneralRegSet)
 {
     var tmp'0: #Set #Reg;
@@ -304,7 +153,7 @@
     ret := tmp'0;
 }
 
-procedure #FloatRegSet~newEmpty()
+procedure #FloatRegSet~empty()
     returns (ret: #FloatRegSet)
 {
     var tmp'0: #Set #FloatReg;
@@ -313,20 +162,19 @@
     call ret := #FloatRegSet~new(tmp'0);
 }
 
-procedure #FloatRegSet~newVolatile()
+procedure #FloatRegSet~volatile()
     returns (ret: #FloatRegSet)
 {
-    var tmp'0: #Set #FloatReg;
     var simdReg: #FloatReg;
     var doubleReg: #FloatReg;
     var singleReg: #FloatReg;
-
-    tmp'0 := #Set~complement(#Set~empty());
+    var tmp'0: #Set #FloatReg;
 
     call simdReg := #FloatReg~new(#PhyFloatReg^Variant~Xmm15(), #FloatContentType^Variant~Simd128());
     call doubleReg := #FloatReg~new(#PhyFloatReg^Variant~Xmm15(), #FloatContentType^Variant~Double());
     call singleReg := #FloatReg~new(#PhyFloatReg^Variant~Xmm15(), #FloatContentType^Variant~Single());
 
+    tmp'0 := #Set~all();
     tmp'0 := #Set~remove(tmp'0, simdReg);
     tmp'0 := #Set~remove(tmp'0, doubleReg);
     tmp'0 := #Set~remove(tmp'0, singleReg);
@@ -334,7 +182,7 @@
     call ret := #FloatRegSet~new(tmp'0);
 }
 
-procedure #FloatRegSet~newIntersect($lhs: #FloatRegSet, $rhs: #FloatRegSet)
+procedure #FloatRegSet~intersect($lhs: #FloatRegSet, $rhs: #FloatRegSet)
     returns (ret: #FloatRegSet)
 {
     var tmp'0: #Set #FloatReg;
@@ -346,7 +194,7 @@
     call ret := #FloatRegSet~new(#Set~intersect(tmp'0, tmp'1));
 }
 
-procedure #FloatRegSet~newDifference($lhs: #FloatRegSet, $rhs: #FloatRegSet)
+procedure #FloatRegSet~difference($lhs: #FloatRegSet, $rhs: #FloatRegSet)
     returns (ret: #FloatRegSet)
 {
     var tmp'0: #Set #FloatReg;
@@ -380,22 +228,8 @@
     call newSet := #FloatRegSet~new($rawSet);
 }
 
-var #MASM~hasPushedRegs: #Bool;
-
 var #MASM~pushedLiveGeneralRegs: #Map #Reg #RegData;
 var #MASM~pushedLiveFloatRegs: #Map #PhyFloatReg #FloatData;
-
-procedure #MASM~setHasPushedRegs()
-{
-    assert #MASM~hasPushedRegs == false;
-    #MASM~hasPushedRegs := true;
-}
-
-procedure #MASM~unsetHasPushedRegs()
-{
-    assert #MASM~hasPushedRegs == true;
-    #MASM~hasPushedRegs := false;
-}
 
 procedure #MASM~stackPushLiveGeneralReg($reg: #Reg)
 {
@@ -544,14 +378,6 @@
 
 var #CacheIR~allocatedRegs: #Set #Reg;
 
-var #CacheIR~liveFloatRegSetRaw: #FloatRegSet;
-
-procedure #CacheIR~liveFloatRegSet()
-  returns (ret: #FloatRegSet)
-{
-    ret := #CacheIR~liveFloatRegSetRaw;
-}
-
 procedure #CacheIR~allocateValueReg()
   returns (ret: #ValueReg)
   modifies #CacheIR~allocatedRegs;
@@ -571,38 +397,14 @@
 {
   var tmp'0: #Bool;
 
-  // ensure that we have enough registers by
-  // asserting that there is atleast one allocatable
-  // register that is not already allocated
-  assert (
-    !#Set~contains(#CacheIR~allocatedRegs, #Reg^Variant~Rax()) ||
-    !#Set~contains(#CacheIR~allocatedRegs, #Reg^Variant~Rbx()) ||
-    !#Set~contains(#CacheIR~allocatedRegs, #Reg^Variant~Rcx()) ||
-    !#Set~contains(#CacheIR~allocatedRegs, #Reg^Variant~Rdx()) ||
-    !#Set~contains(#CacheIR~allocatedRegs, #Reg^Variant~Rsi()) ||
-    !#Set~contains(#CacheIR~allocatedRegs, #Reg^Variant~Rdi()) ||
-    !#Set~contains(#CacheIR~allocatedRegs, #Reg^Variant~R8()) ||
-    !#Set~contains(#CacheIR~allocatedRegs, #Reg^Variant~R9()) ||
-    !#Set~contains(#CacheIR~allocatedRegs, #Reg^Variant~R10()) ||
-    !#Set~contains(#CacheIR~allocatedRegs, #Reg^Variant~R12()) ||
-    !#Set~contains(#CacheIR~allocatedRegs, #Reg^Variant~R13()) ||
-    !#Set~contains(#CacheIR~allocatedRegs, #Reg^Variant~R14()) ||
-    !#Set~contains(#CacheIR~allocatedRegs, #Reg^Variant~R15())
-  );
+  assert #CacheIR~hasAvailableReg();
 
   ret := #CacheIR~allocateRegUnchecked(#CacheIR~allocatedRegs);
 
-  // rsp, rbp and r11 are not allocatable registers
-  // NOTE: rbp is allocatable in the latest versions of Firefox
-  // but is not in the cachet fork
-  assume (
-    ret != #Reg^Variant~Rsp() &&
-    ret != #Reg^Variant~Rbp() &&
-    ret != #Reg^Variant~R11()
-  );
-
-  tmp'0 := #Set~contains(#CacheIR~allocatedRegs, ret);
-  assume !tmp'0;
+  call tmp'0 := #CacheIR~isAllocatableReg(ret);
+  assume tmp'0;
+
+  assume !#CacheIR~isAllocatedReg(ret);
 
   #CacheIR~allocatedRegs := #Set~add(#CacheIR~allocatedRegs, ret);
 }
@@ -668,15 +470,12 @@
 
 procedure #initRegState()
 {
-
   var value: #Value;
   var regData: #RegData;
   var stackData: #StackData;
 
-  // initially all registers are unallocated
+  // All registers are initially unallocated.
   #CacheIR~allocatedRegs := #Set~empty(); 
-
-  // initially all registers are unallocated
   #CacheIR~allocatedFloatRegs := #Set~empty(); 
 
   call value := #Value~fromInt32(0bv32);
@@ -686,19 +485,14 @@
 
   call #MASM~setStackIndex(#Reg^Variant~Rsp(), 512bv64);
 
-  call #CacheIR~liveFloatRegSetRaw := #FloatRegSet~newEmpty();
+  call #CacheIR~liveFloatRegSetRaw := #FloatRegSet~empty();
   #MASM~hasPushedRegs := false;
 }
 
-<<<<<<< HEAD
 procedure #initOperandId($operandId: #OperandId)
   modifies #CacheIR~operandLocations, #CacheIR~knownOperandIds;
 {
   var $id'0: #UInt16;
-=======
-procedure #availableReg($reg: #Reg)
-{
->>>>>>> f7909a99
   var tmp'0: #Bool;
   var $loc'0: #OperandLocation;
 
@@ -707,7 +501,6 @@
   assume !tmp'0;
   #CacheIR~knownOperandIds := #Set~add(#CacheIR~knownOperandIds, $id'0);
 
-<<<<<<< HEAD
   call $loc'0 := #OperandLocation~newUninitialized();
   #CacheIR~operandLocations := #Map~set(#CacheIR~operandLocations, $id'0, $loc'0);
 }
@@ -724,46 +517,42 @@
   assume tmp'2;
 }
 
-procedure #initValueOutput()
-{
-  var tmp'0: #Bool;
-  var tmp'1: #ValueReg;
-
-  call tmp'0 := #TypedOrValueReg~hasValue(#CacheIR~outputReg);
-  assume tmp'0;
-
-  call tmp'1 := #TypedOrValueReg~toValueReg(#CacheIR~outputReg);
-  assume !#Set~contains(#CacheIR~allocatedRegs, tmp'1);
-}
-
-procedure #initTypedOutput($type: #MIRType)
-{
-  var tmp'0: #MIRType;
-  var $anyReg'1: #AnyReg;
-  var tmp'2: #Bool;
-  var tmp'3: #Reg;
-
-  assert $type != #MIRType^Variant~Value();
-  assume #TypedOrValueReg~type(#CacheIR~outputReg) == $type;
-
-  call $anyReg'1 := #TypedOrValueReg~toTypedReg(#CacheIR~outputReg);
-  assume !#AnyReg~isFloat($anyReg'1);
-
-  call tmp'3 := #AnyReg~toReg($anyReg'1);
-  assume !#Set~contains(#CacheIR~allocatedRegs, tmp'3);
-=======
-  tmp'0 := #Set~contains(#CacheIR~allocatedRegs, $reg);
-  assume !tmp'0;
-}
-
 procedure #addLiveFloatReg($floatReg: #FloatReg)
 {
-    var data'0: #FloatData;
-
-    havoc data'0;
-    call #CacheIR~liveFloatRegSetRaw := #FloatRegSet~add(#CacheIR~liveFloatRegSetRaw, $floatReg);
-
-    assume #FloatReg^field~type($floatReg) == #FloatData~contentType(data'0);
-    call #MASM~setFloatData(#FloatReg^field~reg($floatReg), data'0);
->>>>>>> f7909a99
+  var data'0: #FloatData;
+
+  havoc data'0;
+  call #CacheIR~liveFloatRegSetRaw := #FloatRegSet~add(#CacheIR~liveFloatRegSetRaw, $floatReg);
+
+  assume #FloatReg^field~type($floatReg) == #FloatData~contentType(data'0);
+  call #MASM~setFloatData(#FloatReg^field~reg($floatReg), data'0);
+}
+
+function {:inline} #CacheIR~hasAvailableReg(): #Bool
+{
+  // True if there is at least one allocatable register that is not already
+  // allocated.
+  !#Set~contains(#CacheIR~allocatedRegs, #Reg^Variant~Rax()) ||
+  !#Set~contains(#CacheIR~allocatedRegs, #Reg^Variant~Rbx()) ||
+  !#Set~contains(#CacheIR~allocatedRegs, #Reg^Variant~Rcx()) ||
+  !#Set~contains(#CacheIR~allocatedRegs, #Reg^Variant~Rdx()) ||
+  !#Set~contains(#CacheIR~allocatedRegs, #Reg^Variant~Rsi()) ||
+  !#Set~contains(#CacheIR~allocatedRegs, #Reg^Variant~Rdi()) ||
+  !#Set~contains(#CacheIR~allocatedRegs, #Reg^Variant~R8()) ||
+  !#Set~contains(#CacheIR~allocatedRegs, #Reg^Variant~R9()) ||
+  !#Set~contains(#CacheIR~allocatedRegs, #Reg^Variant~R10()) ||
+  !#Set~contains(#CacheIR~allocatedRegs, #Reg^Variant~R12()) ||
+  !#Set~contains(#CacheIR~allocatedRegs, #Reg^Variant~R13()) ||
+  !#Set~contains(#CacheIR~allocatedRegs, #Reg^Variant~R14()) ||
+  !#Set~contains(#CacheIR~allocatedRegs, #Reg^Variant~R15())
+}
+
+function {:inline} #CacheIR~isAllocatedValueReg($valueReg: #ValueReg): #Bool
+{
+  #CacheIR~isAllocatedReg($valueReg)
+}
+
+function {:inline} #CacheIR~isAllocatedReg($reg: #Reg): #Bool
+{
+  #Set~contains(#CacheIR~allocatedRegs, ret)
 }