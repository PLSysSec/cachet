import "../cacheir.cachet";
import "../utils.cachet";

ir CacheStub emits CacheIR {
    op Rsh(
        lhsValueId: ValueId,
        rhsValueId: ValueId,
    ) {
<<<<<<< HEAD
        initInputValueId(lhsValueId);
        initInputValueId(rhsValueId);
=======
        initRegState();
        initValueInput(lhsValueId);
        initValueInput(rhsValueId);
        initValueOutput();
>>>>>>> 426ed09b

        emit CacheIR::GuardToInt32(lhsValueId);
        let lhsInt32Id = ValueId::toInt32Id(lhsValueId);
        emit CacheIR::GuardToInt32(rhsValueId);
        let rhsInt32Id = ValueId::toInt32Id(rhsValueId);
        emit CacheIR::Int32RightShiftResult(lhsInt32Id, rhsInt32Id);
    }
}<|MERGE_RESOLUTION|>--- conflicted
+++ resolved
@@ -6,20 +6,20 @@
         lhsValueId: ValueId,
         rhsValueId: ValueId,
     ) {
-<<<<<<< HEAD
+        initRegState();
+
+        initOperandId(lhsValueId);
         initInputValueId(lhsValueId);
+
+        initOperandId(rhsValueId);
         initInputValueId(rhsValueId);
-=======
-        initRegState();
-        initValueInput(lhsValueId);
-        initValueInput(rhsValueId);
+
         initValueOutput();
->>>>>>> 426ed09b
 
         emit CacheIR::GuardToInt32(lhsValueId);
-        let lhsInt32Id = ValueId::toInt32Id(lhsValueId);
+        let lhsInt32Id = OperandId::toInt32Id(lhsValueId);
         emit CacheIR::GuardToInt32(rhsValueId);
-        let rhsInt32Id = ValueId::toInt32Id(rhsValueId);
+        let rhsInt32Id = OperandId::toInt32Id(rhsValueId);
         emit CacheIR::Int32RightShiftResult(lhsInt32Id, rhsInt32Id);
     }
 }