--- conflicted
+++ resolved
@@ -5,16 +5,15 @@
     op Pos(
         inputId: ValueId,
     ) {
-<<<<<<< HEAD
+        initRegState();
+
+        initOperandId(inputId);
         initInputValueId(inputId);
-=======
-        initRegState();
-        initValueInput(inputId);
+
         initValueOutput();
->>>>>>> 426ed09b
 
         emit CacheIR::GuardIsNumber(inputId);
-        let valId = ValueId::toNumberId(inputId);
+        let valId = OperandId::toNumberId(inputId);
         emit CacheIR::LoadDoubleResult(valId);
     }
 }